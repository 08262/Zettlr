{
    "name": "zettlr",
    "homepage": "https://www.zettlr.com",
    "author": {
        "name": "Hendrik Erz",
        "email": "zettlr@mailbox.org"
    },
    "repository": {
        "type": "git",
        "url": "git://github.com/Zettlr/Zettlr.git"
    },
    "version": "1.6.0",
    "description": "A powerful Markdown Editor with integrated tree view",
    "license": "GPL-3.0",
    "main": "main.js",
    "dependencies": {
        "@zettlr/citr": "^1.1.0",
        "adm-zip": "^0.4.14",
        "archiver": "^3.1.1",
        "astrocite": "^0.16.3",
        "bcp-47": "^1.0.7",
        "chart.js": "2.9.3",
        "chokidar": "^3.3.1",
        "citeproc": "^2.2.33",
        "codemirror": "^5.52.2",
        "command-exists": "^1.2.7",
        "got": "^10.7.0",
<<<<<<< HEAD
        "joplin-turndown": "^4.0.25",
=======
        "joplin-turndown": "^4.0.27",
>>>>>>> 5b55b2b5
        "joplin-turndown-plugin-gfm": "^1.0.12",
        "jquery": "^3.5.0",
        "katex": "^0.11.1",
        "md5": "^2.2.1",
        "mermaid": "^8.4.8",
        "moment": "^2.24.0",
        "nspell": "^2.1.1",
        "on-change": "^2.0.1",
        "rimraf": "^3.0.2",
        "sanitize-filename": "^1.6.3",
        "semver": "^7.2.2",
        "showdown": "^1.9.1",
        "tippy.js": "^6.1.1",
        "uuid": "^7.0.3",
        "v8-compile-cache": "^2.1.0",
        "vue": "^2.6.11",
        "vuex": "^3.1.3",
        "yaml": "^1.8.3"
    },
    "devDependencies": {}
}<|MERGE_RESOLUTION|>--- conflicted
+++ resolved
@@ -25,11 +25,7 @@
         "codemirror": "^5.52.2",
         "command-exists": "^1.2.7",
         "got": "^10.7.0",
-<<<<<<< HEAD
-        "joplin-turndown": "^4.0.25",
-=======
         "joplin-turndown": "^4.0.27",
->>>>>>> 5b55b2b5
         "joplin-turndown-plugin-gfm": "^1.0.12",
         "jquery": "^3.5.0",
         "katex": "^0.11.1",
