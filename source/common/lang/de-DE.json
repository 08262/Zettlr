{
    "metadata": {
        "authors": [
            "Hendrik Erz \u003Cinfo@zettlr.com\u003E"
        ],
        "license": "GNU GPL v3",
<<<<<<< HEAD
        "updated_at": "2019-09-08T10:54:04.000000Z"
=======
        "updated_at": "2019-10-03T10:30:26.000000Z"
>>>>>>> 4b6a38ee
    },
    "dialog": {
        "about": {
            "astrocite": "Erm\u00f6glicht Zettlr die Darstellung von Zitationen aus BibTex-Dateien",
            "chartjs": "Bereitet deine Schreibstatistiken grafisch auf",
            "chokidar": "Erkennt alle \u00c4nderung an den Dateien von au\u00dferhalb und stellt sie dar",
            "citationstyle": "Zettlr verwendet citeproc, um Zitationen direkt im Editor anzuzeigen. Hierzu verwendet Zettlr die CitationStyleLanguage (CSL) Sprachdateien sowie Stile. Die Dateien wurden unver\u00e4ndert mit Autorenangaben ausgeliefert. Weitere Informationen:",
            "citeproc": "Liefert die korrekten Zitationen f\u00fcr alle Werke",
            "contributors": "Mitwirkende",
            "jquery": "Unersetzlich f\u00fcr die Darstellung des Nutzer-Interfaces",
            "katex": "Stellt LaTeX-Formeln im Editor dar",
            "lead": "Zettlr ist ein Projekt von Hendrik Erz, lizensiert unter der GNU GPL v3-Lizenz. Es ist Open Source, komplett kostenlos und basiert auf dem Electron-Framework. Zettlr dankt an dieser Stelle den Entwicklern von Electron, Node.js und dem CodeMirror-Editor f\u00fcr ihre Arbeit. Ohne sie w\u00e4re die Entwicklung von Zettlr nicht m\u00f6glich. Hier sind alle Projekte aufgelistet, die Zettlr erm\u00f6glichen.",
            "lessjs": "Kompiliert die Design-Richtlinien f\u00fcr die App",
            "license": "Lizenz",
            "main": "Hauptprojekte",
            "nspell": "Erm\u00f6glicht die eingebaute Rechtschreibpr\u00fcfung",
            "other_projects": "Zettlr nutzt auch die folgenden Projekte:",
            "projects": "Andere Projekte",
            "showdownjs": "\u00dcbersetzt das in Markdown geschriebene Changelog im Update-Dialog",
            "tippyjs": "Ist f\u00fcr die schicken Tooltips verantwortlich",
            "title": "\u00dcber Zettlr",
            "trademark": "Alle Logos und Markennamen geh\u00f6ren ihren rechtm\u00e4\u00dfigen Besitzern. Au\u00dfer durch die Nutzung ihres Codes ist Zettlr auf keine Weise mit diesen Projekten verbunden. Node.js ist ein eingetragenes Warenzeichen von Joyent, Inc."
        },
        "button": {
            "cancel": "Abbrechen",
            "choose_path": "Verzeichnis ausw\u00e4hlen \u2026",
            "close": "Schlie\u00dfen",
            "save": "Speichern"
        },
        "custom_css": {
            "info": "Hier kannst du verschiedene Stile von Zettlr \u00fcberschreiben und damit die App noch weiter anpassen. \u003Cstrong\u003EAchtung: Diese Datei \u00fcberschreibt s\u00e4mtliche CSS-Direktiven! \u00c4ndere daher niemals die Geometrie von Elementen, anderenfalls k\u00f6nnte Zettlr unerwartetes Verhalten zeigen!\u003C/strong\u003E",
            "title": "Benutzerdefiniertes CSS"
        },
        "dir_new": {
            "placeholder": "Verzeichnisname",
            "value": "Unbenannt"
        },
        "dir_rename": {
            "placeholder": "Verzeichnis"
        },
        "error": {
            "message": "Konnte den Dialog %s nicht generieren!",
            "name": "Dialog-Fehler",
            "no_data": "Dialog konnte nicht geladen werden. Das Datenobjekt enthielt: %s.",
            "no_init": "Der Dialog wurde nicht geladen!",
            "no_template": "Konnte die Vorlage f\u00fcr den Dialog '%s' nicht finden!",
            "unknown_dialog": "Dialog '%s' existiert nicht und konnte nicht geladen werden."
        },
        "export": {
            "no_pandoc": "Pandoc wurde auf diesem System nicht gefunden! Um Dateien exportieren zu k\u00f6nnen, musst du zun\u00e4chst Pandoc installieren. Pandoc ist frei und quelloffen!",
            "no_xelatex": "Es wurde keine XeLaTeX-Datei auf diesem System gefunden. Pandoc nutzt sie, um Dateien nach PDF exportieren zu k\u00f6nnen. Bitte installiere eine Version von LaTeX, die f\u00fcr dein System gemacht ist."
        },
        "file_new": {
            "placeholder": "Dateiname"
        },
        "file_rename": {
            "placeholder": "Dateiname"
        },
        "filter_tags": "Schlagworte filtern\u2026",
        "find": {
            "find_label": "Finden",
            "find_placeholder": "Finden\u2026",
            "replace_all_label": "Alle",
            "replace_label": "Ersetzen",
            "replace_placeholder": "Ersetzen mit"
        },
        "paste_image": {
            "dimensions": "Bildma\u00dfe",
            "info": "Hier siehst du eine Vorschau des Bildes, welches in die Datei eingef\u00fcgt werden wird. Dr\u00fccke Eingabe, um das Bild im aktuell ausgew\u00e4hlten Verzeichnis zu speichern, oder w\u00e4hle ein benutzerdefiniertes Verzeichnis aus.",
            "name_label": "Dateiname",
            "name_placeholder": "Ein eindeutiger Dateiname",
            "retain_aspect_label": "Seitenverh\u00e4ltnis beibehalten",
            "save_cwd": "Im aktuellen Verzeichnis speichern",
            "title": "Bild einf\u00fcgen"
        },
        "preferences": {
            "advanced": "Erweitert",
            "always_reload_files": "Lade externe \u00c4nderungen an der aktuellen Datei automatisch",
            "app_lang": {
                "af-ZA": "Afrikaans (S\u00fcdafrika)",
                "ar-AR": "Arabisch",
                "be-BE": "Wei\u00dfrussisch",
                "bg-BG": "Bulgarisch",
                "bs-BS": "Bosnisch",
                "ca-CA": "Katalanisch (Katalonien)",
                "cs-CZ": "Tschechisch (Tschechien)",
                "da-DA": "D\u00e4nisch",
                "de-AT": "Deutsch (\u00d6sterreich)",
                "de-CH": "Deutsch (Schweiz)",
                "de-DE": "Deutsch (Deutschland)",
                "el-GR": "Griechisch",
                "en-AU": "Englisch (Australien)",
                "en-CA": "Englisch (Kanada)",
                "en-GB": "Englisch (Gro\u00dfbritannien)",
                "en-IN": "Englisch (Indien)",
                "en-US": "Englisch (Vereinigte Staaten)",
                "en-ZA": "Englisch (S\u00fcdafrika)",
                "eo-EO": "Esperanto",
                "es-ES": "Spanisch (Spanien)",
                "et-ET": "Estnisch",
                "eu-EU": "Baskisch",
                "fi-FI": "Finnisch",
                "fo-FO": "Far\u00f6isch",
                "fr-FR": "Franz\u00f6sisch (Frankreich)",
                "ga-GA": "Irisch",
                "gd-GD": "Schottisch (Gaelisch)",
                "gl-ES": "Galizisch (Spanien)",
                "he-HE": "Hebr\u00e4isch",
                "hi-IN": "Hindi",
                "hr-HR": "Kroatisch",
                "hu-HU": "Ungarisch",
                "hy-AM": "Armenisch",
                "id-ID": "Indonesisch",
                "is-IS": "Isl\u00e4ndisch",
                "it-IT": "Italienisch",
                "ja-JP": "Japanisch",
                "ka-KA": "Georgisch",
                "ko-KO": "Koreanisch",
                "la-LA": "Latein",
                "lb-LB": "Luxemburgisch",
                "lt-LT": "Litauisch",
                "lv-LV": "Lettisch",
                "mk-MK": "Mazedonisch",
                "mn-MN": "Mongolisch",
                "ms-MY": "Malaysisch (Malaysia)",
                "nb-NO": "Norwegisch (Bokm\u00e5l)",
                "ne-NE": "Nepali",
                "nl-BE": "Belgisch",
                "nl-NL": "Niederl\u00e4ndisch",
                "nn-NO": "Norwegisch (Nyorsk)",
                "pl-PL": "Polnisch",
                "pt-BR": "Portugiesisch (Brasilien)",
                "pt-PT": "Portugiesisch (Portugal)",
                "ro-RO": "Rum\u00e4nisch",
                "ru-RU": "Russisch",
                "rw-RW": "Ruandisch (Kinyarwanda)",
                "sk-SK": "Slowakisch",
                "sl-SL": "Slowenisch",
                "sr-SR": "Serbisch",
                "sv-SV": "Schwedisch",
                "title": "Anwendungssprache (\u003Cstrong\u003ENeustart erforderlich!\u003C/strong\u003E)",
                "tr-TR": "T\u00fcrkisch",
                "uk-UK": "Ukrainisch",
                "ur-PK": "Urdu (Pakistan)",
                "vi-VI": "Vietnamesisch",
                "zh-CN": "Chinesisch (China)"
            },
            "attachments_info": "Trage hier alle Dateitypen ein, die du in der Attachment-Sidebar sehen m\u00f6chtest. Trenne jeden Dateityp mit einem Komma. \u00c4nderungen werden nach einem Neustart wirksam.",
            "autoCloseBrackets": "Schlie\u00dfe automatisch die folgenden Zeichenpaare: ()[]{}'\"\"\u00bb\u00ab\u201e\u201c\u201c\u201d\u2018\u2019__``",
            "auto_dark_mode_explanation": "Automatisch ins dunkle Thema wechseln",
            "auto_dark_mode_off": "Aus",
            "auto_dark_mode_schedule": "Zeit",
            "auto_dark_mode_schedule_format": "HH:MM",
            "auto_dark_mode_system": "Folge Betriebssystem",
            "checkForBeta": "Informiere mich \u00fcber Beta-Releases",
            "choose_file": "Datei w\u00e4hlen \u2026",
            "citation_database": "Zitationsdatenbank (CSL JSON oder BibTex)",
            "count_chars": "Zeichen statt W\u00f6rter z\u00e4hlen (z.B. f\u00fcr Chinesisch)",
            "creationtime": "Dateierstellungszeitpunkt",
            "debug": "Entwicklermodus aktivieren",
            "default_image_save_path": "Standard-Bildspeicherort (relativ oder absolut)",
            "display": {
                "image_size_info": "Hiermit bestimmst du die maximale Gr\u00f6\u00dfe der Bildvorschauen",
                "preview_info": "Hiermit bestimmst du, welche Elemente Zettlr darstellt",
                "render_citations": "Zitationen darstellen",
                "render_htags": "\u00dcberschrift-Zeichen verstecken",
                "render_iframes": "iframe-Elemente darstellen",
                "render_images": "Bilder darstellen",
                "render_links": "Links darstellen",
                "render_math": "Formeln darstellen",
                "render_tasks": "Tasks darstellen",
                "title": "Anzeige"
            },
            "display_time_explanation": "Zeige folgende Zeit in den Dateiinformationen an",
            "editor": "Editor",
            "enable_rmarkdown": "RMarkdown-Dateisupport aktivieren",
            "enable_table_helper": "Tabelleneditor aktivieren",
            "export": {
                "dest": "Zielverzeichnis f\u00fcr Exporte. \u003Cem\u003EVorsicht:\u003C/em\u003E Die Auswahl &quot;Aktuelles Verzeichnis&quot; \u00fcberschreibt ohne Warnung eventuell vorhandene Dateien!",
                "dest_cwd_label": "Aktuelles Verzeichnis: die Exporte werden im aktuell ausgew\u00e4hlten Verzeichnis gespeichert.",
                "dest_temp_label": "Tempor\u00e4res Verzeichnis: wird regelm\u00e4\u00dfig geleert",
                "strip_id_label": "Entferne ZKN-IDs aus den Dateien",
                "strip_links_full_label": "Entferne interne Links komplett",
                "strip_links_no_label": "Lasse interne Links unver\u00e4ndert",
                "strip_links_unlink_label": "Entferne eckige Klammern um interne Links",
                "strip_tags_label": "Entferne Schlagworte aus den Dateien",
                "stripping": "Optionen f\u00fcr ZKN-Elemente",
                "title": "Export"
            },
            "file_meta": "Zus\u00e4tzliche Dateiinformationen",
            "filename_generator": "Muster f\u00fcr neue Dateinamen",
            "formatting_characters_explanation": "W\u00e4hle die Formatierungszeichen f\u00fcr die Fett/Kursiv-Befehle aus",
            "general": "Allgemein",
            "hide_dirs": "Verstecke Verzeichnisse w\u00e4hrend globaler Suchen",
            "homeEndBehaviour": "Nutze die CodeMirror-Standardaktionen f\u00fcr \u003Ckbd\u003EHome\u003C/kbd\u003E und \u003Ckbd\u003EEnd\u003C/kbd\u003E.",
            "indent_unit": "R\u00fccke um folgende Anzahl Leerzeichen ein",
            "modtime": "Letzter Bearbeitungszeitpunkt",
            "mute_lines": "Blende nicht fokussierte Zeilen im ablenkungsfreien Modus ab",
            "new_file_dont_prompt": "Dateinamen bei Dateierstellung nicht abfragen",
            "nightmode": "Dunkles Thema",
            "pandoc": "Pfad zum Pandoc-Programm. Bitte \u00e4ndere dies nur, wenn Zettlr Pandoc nicht automatisch findet.",
            "pandoc_command": "Pandoc-Befehl. \u003Cstrong\u003ENur f\u00fcr erfahrene Benutzer!\u003C/strong\u003E",
            "pandoc_default": "Standard: pandoc",
            "pdf": {
                "author": "Autor",
                "author_label": "Autor",
                "bmargin": "Rand unten",
                "bmargin_label": "Seitenrand unten",
                "font": "Schrift",
                "font_intro": "Hier k\u00f6nnen die Schrifteinstellungen ge\u00e4ndert werden.",
                "fontsize": "Schriftgr\u00f6\u00dfe",
                "fontsize_label": "Schriftgr\u00f6\u00dfe (in Punkt)",
                "keywords": "Schlagworte",
                "keywords_label": "Schlagworte",
                "lineheight": "Zeilenabstand",
                "lineheight_label": "Zeilenabstand (relativ zur Schriftgr\u00f6\u00dfe; 150% entsprechen anderthalbfachem Abstand)",
                "lmargin": "Rand links",
                "lmargin_label": "Seitenrand links",
                "mainfont": "Hauptschrift",
                "mainfont_label": "Hauptschriftart (muss auf dem Computer installiert sein)",
                "metadata": "Metadaten",
                "metadata_intro": "Diese Metadaten werden in jedes PDF-Dokument geschrieben. Trenne die Schlagw\u00f6rter mit Kommata.",
                "page": "Seite",
                "page_intro": "Passe das Seitenlayout und die Seitengr\u00f6\u00dfe an.",
                "pagenumbering_alph": "Buchstaben (klein)",
                "pagenumbering_alph_upper": "Buchstaben (gro\u00df)",
                "pagenumbering_arabic": "Zahlen",
                "pagenumbering_gobble": "Nummerierung aus",
                "pagenumbering_label": "Seitennummerierung",
                "pagenumbering_roman": "R\u00f6misch (klein)",
                "pagenumbering_roman_upper": "R\u00f6misch (gro\u00df)",
                "papertype": "Seite",
                "rmargin": "Rand rechts",
                "rmargin_label": "Seitenrand rechts",
                "sansfont": "Sekund\u00e4rschrift",
                "sansfont_label": "Sekund\u00e4rschriftart (muss auf dem Computer installiert sein)",
                "textpl": "Benutzerdefiniertes TeX-Template",
                "title": "PDF-Einstellungen",
                "titlepage_label": "Erstelle Titelseite",
                "tmargin": "Rand oben",
                "tmargin_label": "Seitenrand oben",
                "toc_label": "Inhaltsverzeichnis erstellen, auswerten bis Level",
                "unit_label": "Einheit f\u00fcr den Rand"
            },
            "project": {
                "csl_style": "CSL-Styledatei (optional)",
                "format": "Exportiere Projekt nach:",
                "title": "Projekteinstellungen",
                "title_label": "Name des Projektes"
            },
            "readability_algorithm": "Algorithmus f\u00fcr den Lesbarkeits-Modus",
            "reset_pandoc_command": "Pandoc-Befehl auf Werkseinstellungen zur\u00fccksetzen",
            "sidebar_combined": "Verbunden &mdash; Dateibaum zeigt Dateien",
            "sidebar_expanded": "Erweitert &mdash; zeige Dateibaum und Liste",
            "sidebar_explanation": "Sidebar-Modus",
            "sidebar_thin": "D\u00fcnn &mdash; zeige Dateibaum oder Liste",
            "sorting_ascii": "ASCII-Reihenfolge (2 kommt nach 10)",
            "sorting_explanation": "Sortierreihenfolge f\u00fcr Dateien (bei Sortierung nach Dateinamen)",
            "sorting_natural": "Nat\u00fcrliche Reihenfolge (10 kommt nach 2)",
            "sorting_time_explanation": "Wenn nach Zeit sortiert wird, sortiere nach",
            "spellcheck": "W\u00e4hle die Sprachen aus, f\u00fcr welche du die Rechtschreibpr\u00fcfung einschalten m\u00f6chtest.",
            "spellcheck_search_placeholder": "Suche nach W\u00f6rterb\u00fcchern &hellip;",
            "spellcheck_warning": "\u003Cem\u003EVorsicht:\u003C/em\u003E Zu viele gleichzeitig aktivierte Bibliotheken verlangsamen die App sp\u00fcrbar! Versuche, nicht mehr als drei gleichzeitig zu aktivieren!",
            "spellchecking": {
                "title": "Rechtschreibung"
            },
            "theme": {
                "info": "W\u00e4hle hier das Theme der App aus.",
                "title": "Design"
            },
            "title": "Einstellungen",
            "translations": {
                "download": "Herunterladen:",
                "downloading": "Lade %s herunter",
                "error": "Konnte %s nicht herunterladen",
                "not_available": "%s ist nicht verf\u00fcgbar",
                "success": "%s heruntergeladen!",
                "updated": "\u00dcbersetzungen aktualisiert: %s"
            },
            "user_dictionary": "Benutzerdefiniertes W\u00f6rterbuch. Entferne W\u00f6rter mittels Klick.",
            "xelatex": "Pfad zum XeLaTeX-Programm. Bitte \u00e4ndere dies nur, wenn Pandoc einen Fehler ausgibt, dass er die Bibliothek nicht finden kann.",
            "xelatex_default": "Standard: xelatex",
            "zkn": {
                "generated_id": "Erstellte ID",
                "id_generator_label": "Muster f\u00fcr neue IDs",
                "id_label": "ID Regul\u00e4rer Ausdruck (RegEx)",
                "intro": "Hier kannst du Zettlr so einstellen, dass es mit deinem bisherigen Ablauf funktioniert. Die ID basiert auf regul\u00e4ren Ausdr\u00fccken (RegEx), also achte darauf, Sonderzeichen zu escapen. Du kannst die Erstellung und Erkennung von IDs mit dem Button testen. Im Handbuch stehen alle verf\u00fcgbaren Variablen f\u00fcr das ID-Muster.",
                "linkend_label": "Link-Ende",
                "linkstart_label": "Link-Anfang",
                "pass_check_no": "Der regul\u00e4re Ausdruck hat die ID nicht erkannt.",
                "pass_check_yes": "Die erstellte ID wurde vom regul\u00e4ren Ausdruck erkannt!",
                "reset_default_generator": "ID-Muster zur\u00fccksetzen",
                "reset_default_id": "ID RegEx zur\u00fccksetzen",
                "reset_default_linkend": "Link-Ende zur\u00fccksetzen",
                "reset_default_linkstart": "Link-Beginn zur\u00fccksetzen",
                "test_id_generator": "Erstellen von IDs testen",
                "title": "Zettelkasten",
                "var_day": "Tag (f\u00fchrende Null)",
                "var_hour": "Stunden (f\u00fchrende Null)",
                "var_minute": "Minuten (f\u00fchrende Null)",
                "var_month": "Monat (f\u00fchrende Null)",
                "var_second": "Sekunden (f\u00fchrende Null)",
                "var_year": "Jahr (vierstellig)"
            }
        },
        "statistics": {
            "compare": "Mit vorigem Zeitabschnitt vergleichen",
            "day": "Datum",
            "intro": "Hier findest du erweiterte Statistiken \u00fcber dein Schreibverhalten.",
            "month": "Monat",
            "previous_frame": "Vorhergehender Zeitabschnitt",
            "this_frame": "Aktueller Zeitabschnitt",
            "title": "Schreibstatistiken",
            "week": "Woche",
            "words_per_day": "W\u00f6rter pro Tag",
            "words_per_week": "W\u00f6rter pro Woche",
            "year": "Jahr"
        },
        "tag_cloud": {
            "copy": "In die Zwischenablage kopieren",
            "info": "Hier siehst du alle Schlagworte, die du in deinen Dateien verwendet hast. Du kannst die gesamte Liste in die Zwischenablage kopieren. Fahre mit der Maus \u00fcber die Tags, um zu sehen, wie oft sie verwandt wurden.",
            "title": "Tag Cloud"
        },
        "tags": {
            "color_desc": "Farbe (z.B. #ff0000 oder rgb(255, 0, 0))",
            "desc_desc": "Eine kurze lesbare Beschreibung (max. 100 Zeichen)",
            "description": "Hier kannst du f\u00fcr bestimmte Schlagworte Farben vergeben. Enth\u00e4lt eine Datei ein solches Schlagwort, wird bei ihr in der Preview-Liste automatisch ein farbiges Symbol angezeigt. Die kurze Beschreibung erscheint beim dar\u00fcber fahren.",
            "name_desc": "Schlagwort (ohne #)",
            "title": "Schlagw\u00f6rter"
        },
        "target": {
            "chars": "Zeichen",
            "set": "Ok",
            "words": "W\u00f6rter"
        },
        "update": {
            "client_error": "Konnte nicht nach Updates suchen: Clientfehler (Statuscode: %s)",
            "connection_error": "Konnte nicht nach Updates suchen: Verbindung konnte nicht hergestellt werden",
            "current_version": "Deine Version",
            "no_data": "Konnte nicht nach Updates suchen: Server hat keine Daten gesendet",
            "no_update": "Du nutzt die aktuelle Version von Zettlr",
            "notification": "Eine neue Version von Zettlr steht zum Download bereit. Bitte lies die \u00c4nderungsdatei unten.",
            "redirect_error": "Konnte nicht nach Updates suchen: Der Server hat eine Weiterleitung gesendet (Statuscode: %s)",
            "release_url": "Zum Download",
            "server_error": "Konnte nicht nach Updates suchen: Server Error (Statuscode: %s)",
            "title": "Neue Version",
            "transmission_error": "Konnte nicht nach Updates suchen: Verbindung abgebrochen"
        }
    },
    "gui": {
        "attachments": "Anh\u00e4nge",
        "attachments_open_dir": "\u00d6ffne Verzeichnis",
        "avg_close_to": "\ud83d\udcaa Fast geschafft!",
        "avg_not_reached": "\u270d\ud83c\udffc Schreibe, um deinen Durchschnitt zu \u00fcbertreffen.",
        "avg_surpassed": "\ud83d\udd25 Weiter so!",
        "avg_words": "durchschnittlich",
        "citeproc": {
            "error_db": "Die Zitationsdatenbank konnte nicht geladen werden",
            "no_db": "Keine Bibliotheks-Datei geladen.",
            "references_booting": "Die Citeproc-Engine ist noch nicht geladen \u2026",
            "references_error": "Beim Erstellen der Bibliographie ist ein Fehler aufgetreten!",
            "references_heading": "Literatur",
            "references_none": "In diesem Dokument wurden keine Zitationen gefunden.",
            "reloading": "\u00c4nderung in der Bibliothek entdeckt. Lade neu \u2026"
        },
        "dirs": "Verzeichnisse",
        "display_search_results": "Suchergebnisse",
        "empty_directories": "Keine offenen Dateien oder Ordner",
        "file_chars": "Zeichen",
        "file_chars_sel": "Zeichen (Auswahl)",
        "file_chars_wo_spaces": "Zeichen (ohne Leer)",
        "file_words": "W\u00f6rter",
        "file_words_sel": "W\u00f6rter (Auswahl)",
        "files": "Dateien",
        "formatting": {
            "blockquote": "Zitat",
            "bold": "Fett",
            "code": "Codeblock",
            "comment": "Kommentar",
            "divider": "Trennstrich",
            "footnote": "Fu\u00dfnote",
            "image": "Bild",
            "insert_table": "Tabelle einf\u00fcgen",
            "italic": "Kursiv",
            "link": "Link",
            "ol": "Nummerierte Liste",
            "remove_footnote": "Fu\u00dfnote entfernen",
            "tasklist": "Aufgabenliste",
            "ul": "Liste"
        },
        "no_attachments": "Keine Anh\u00e4nge",
        "no_dir_selected": "Kein Verzeichnis ausgew\u00e4hlt",
        "no_search_results": "Keine Ergebnisse",
        "today_words": "W\u00f6rter heute",
        "virtual_dirs": "Virtuelle Ordner",
        "words": "%s W\u00f6rter",
        "words_last_month": "W\u00f6rter (Monat)"
    },
    "localise": {
        "decimal_delimiter": ",",
        "thousand_delimiter": "."
    },
    "menu": {
        "about": "\u00dcber Zettlr",
        "add_to_dictionary": "Zum W\u00f6rterbuch hinzuf\u00fcgen",
        "all_front": "Alle in den Vordergrund",
        "bold": "Fett",
        "clear_recent_docs": "Liste leeren",
        "close_dir": "Verzeichnis schlie\u00dfen",
        "close_file": "Datei schlie\u00dfen",
        "copy": "Kopieren",
        "copy_html": "Als HTML kopieren",
        "copy_id": "ID kopieren",
        "copy_link": "Link kopieren",
        "copy_mail": "Email-Adresse kopieren",
        "custom_css": "Benutzerdefiniertes CSS\u2026",
        "cut": "Ausschneiden",
        "delete_dir": "Verzeichnis l\u00f6schen",
        "delete_file": "Datei l\u00f6schen",
        "docs": "Handbuch \u00f6ffnen",
        "donate": "Unterst\u00fctzen",
        "duplicate_file": "Datei duplizieren",
        "export": "Exportieren\u2026",
        "find_dir": "In Verzeichnis finden",
        "find_file": "In Datei finden",
        "generate_id": "Neue ID generieren",
        "hide": "Verstecken",
        "hide_others": "Andere verstecken",
        "import_dict_file": "W\u00f6rterbuch importieren\u2026",
        "import_files": "Dateien importieren\u2026",
        "import_lang_file": "Sprachdatei importieren\u2026",
        "insert_link": "Link einf\u00fcgen",
        "insert_ol": "Numerierte Liste einf\u00fcgen",
        "insert_tasklist": "Aufgabenliste einf\u00fcgen",
        "insert_ul": "Ungeordnete Liste einf\u00fcgen",
        "inspect_clipboard": "Zwischenablage anzeigen",
        "italic": "Kursiv",
        "labels": {
            "debug": "Entwickler",
            "edit": "Bearbeiten",
            "file": "Datei",
            "help": "Hilfe",
            "view": "Ansicht",
            "window": "Fenster"
        },
        "latex": "LaTeX installieren",
        "learn_more": "Zettlr im Web",
        "new_dir": "Neues Verzeichnis\u2026",
        "new_file": "Neue Datei\u2026",
        "new_project": "Projekt erstellen",
        "new_vd": "Neues virtuelles Verzeichnis\u2026",
        "no_suggestions": "Keine Vorschl\u00e4ge",
        "open": "\u00d6ffnen\u2026",
        "open_link": "Link \u00f6ffnen",
        "pandoc": "Pandoc installieren",
        "paste": "Einf\u00fcgen",
        "paste_plain": "Ohne Format einf\u00fcgen",
        "pdf_preferences": "PDF-Einstellungen\u2026",
        "preferences": "Einstellungen\u2026",
        "print": "Drucken\u2026",
        "project_build": "Projekt exportieren",
        "project_properties": "Projekteinstellungen\u2026",
        "quicklook": "Quicklook",
        "quit": "Beenden",
        "recent_docs": "K\u00fcrzlich verwendete Dokumente",
        "redo": "Wiederholen",
        "reload": "Neu laden",
        "remove_project": "Projekt entfernen",
        "rename_dir": "Verzeichnis umbenennen",
        "rename_file": "Datei umbenennen",
        "rescan_dir": "\u00dcberpr\u00fcfe Verzeichnis \u2026",
        "reset_zoom": "Zoom zur\u00fccksetzen",
        "save": "Speichern",
        "select_all": "Alles ausw\u00e4hlen",
        "services": "Dienste",
        "set_target": "Schreibziel setzen\u2026",
        "show_file": "Datei anzeigen",
        "speech": "Sprache",
        "start_speaking": "Sprechen beginnen",
        "stop_speaking": "Sprechen anhalten",
        "tags": "Schlagw\u00f6rter\u2026",
        "toggle_attachments": "Anh\u00e4nge anzeigen",
        "toggle_devtools": "Entwicklerwerkzeuge",
        "toggle_distraction_free": "Ablenkungsfreier Modus",
        "toggle_file_meta": "Zus\u00e4tzliche Informationen",
        "toggle_fullscreen": "Vollbild",
        "toggle_sidebar": "Seitenleiste umschalten",
        "toggle_theme": "Dunkles Thema",
        "undo": "R\u00fcckg\u00e4ngig",
        "unhide": "Zeigen",
        "update": "Nach neuer Version suchen",
        "win_close": "Schlie\u00dfen",
        "win_minimize": "Minimieren",
        "zoom": "Zoom",
        "zoom_in": "Hereinzoomen",
        "zoom_out": "Herauszoomen"
    },
    "pomodoro": {
        "mute": "Ton",
        "phase": {
            "long": "Lange Pause",
            "short": "Kurze Pause",
            "task": "Arbeiten"
        },
        "start": "Start",
        "stop": "Stop"
    },
    "system": {
        "all_files": "Alle Dateien",
        "cancel": "Abbrechen",
        "directory_removed": "Das Verzeichnis %s wurde entfernt.",
        "error": {
            "already_exists_message": "Die Datei bzw. das Verzeichnis %s existiert am Zielort bereits.",
            "already_exists_title": "Kann Datei oder Verzeichnis nicht verschieben",
            "cancel_remove": "Abbrechen",
            "could_not_create_dir": "Konnte Verzeichnis nicht erstellen",
            "could_not_create_file": "Konnte Datei nicht erstellen",
            "could_not_save_image": "Konnte Bild nicht speichern",
            "delete_root_message": "Du kannst das Wurzelverzeichnis nicht l\u00f6schen.",
            "delete_root_title": "Kann Wurzel nicht l\u00f6schen",
            "dnf_message": "Das angefragte Verzeichnis wurde nicht gefunden.",
            "dnf_title": "Verzeichnis nicht gefunden",
            "export_error_message": "Ein Fehler ist beim Export aufgetreten: %s",
            "export_error_title": "Export fehlgeschlagen",
            "export_temp_file": "Konnte tempor\u00e4re Datei &quot;%s&quot; nicht entfernen. Bitte manuell entfernen.",
            "file_exists": "Die Datei existiert bereits.",
            "fnf_message": "Die angeforderte Datei wurde nicht gefunden.",
            "fnf_title": "Datei nicht gefunden",
            "ignored_dir_message": "Das Verzeichnis &quot;%s&quot; kann von Zettlr nicht ge\u00f6ffnet werden.",
            "ignored_dir_title": "Kann Verzeichnis nicht \u00f6ffnen",
            "malformed_textbundle": "Fehlerhaftes Textbundle: %s",
            "move_into_child_message": "Du kannst kein Verzeichnis in eines seiner Unterverzeichnisse verschieben.",
            "move_into_child_title": "Kann Verzeichnis nicht verschieben",
            "no_allowed_chars": "Der Name enthielt keine erlaubten Zeichen.",
            "no_pandoc_message": "Pandoc wurde auf diesem System nicht gefunden. Bitte installiere zun\u00e4chst Pandoc, um Dateien importieren und exportieren zu k\u00f6nnen.",
            "no_pandoc_title": "Pandoc nicht gefunden",
            "no_xelatex_message": "Es wurde keine LaTeX-Installation gefunden. Bitte installiere zun\u00e4chst LaTeX, um nach PDF zu exportieren.",
            "no_xelatex_title": "LaTeX nicht gefunden",
            "open_root_error": "Konnte Datei %s nicht \u00f6ffnen",
            "open_url_error": "Konnte %s nicht \u00f6ffnen",
            "pandoc_error_message": "Pandoc hat beim Export folgenden Fehler ausgegeben: %s",
            "pandoc_error_title": "Fehler bei Dateiexport",
            "remove_message": "M\u00f6chtest du %s wirklich l\u00f6schen?",
            "remove_title": "Wirklich l\u00f6schen?",
            "rename_root_message": "Du kannst das Wurzelverzeichnis nicht umbenennen.",
            "rename_root_title": "Kann Wurzel nicht umbenennen",
            "virtual_dir_exists": "Das virtuelle Verzeichnis &quot;%s&quot; existiert bereits."
        },
        "export_success": "Exportiere nach %s",
        "file_changed": "Datei %s wurde au\u00dferhalb bearbeitet.",
        "file_removed": "Datei %s wurde entfernt.",
        "import_error": "Konnte %s nicht importieren.",
        "import_fail": "Die folgenden %s Dateien konnten nicht importiert werden, da ihre Dateiendung unbekannt ist: %s",
        "import_lang_file": "Sprachdatei importieren",
        "import_no_directory": "Du musst ein Verzeichnis ausw\u00e4hlen, in das die Dateien importiert werden.",
        "import_status": "Importiere. Bitte einen Moment Geduld \u2026",
        "import_success": "%s wurde erfolgreich importiert.",
        "lang_import_error": "Die Sprachdatei %s konnte nicht importiert werden!",
        "lang_import_success": "Sprachdatei %s wurde erfolgreich importiert!",
        "no_command": "Nachricht ohne Befehl erhalten: %s",
        "ok": "Ok",
        "open_folder": "Projektverzeichnis \u00f6ffnen",
<<<<<<< HEAD
=======
        "open_root_directory": "\u00d6ffne Verzeichnis %s \u2026",
        "open_root_directory_success": "Verzeichnis %s wurde geladen.",
>>>>>>> 4b6a38ee
        "overwrite_file_message": "Die Date %s existiert bereits in diesem Verzeichnis. \u00dcberschreiben?",
        "overwrite_file_title": "Datei \u00fcberschreiben",
        "replace_file_message": "Die aktuelle Datei wurde von au\u00dferhalb ver\u00e4ndert. \u00c4nderungen \u00fcbernehmen?",
        "replace_file_title": "Aktuelle Datei ersetzen?",
        "save_changes_cancel": "Abbrechen",
        "save_changes_message": "Die Datei enth\u00e4lt ungespeicherte \u00c4nderungen. Verwerfen oder speichern?",
        "save_changes_omit": "\u00c4nderungen verwerfen",
        "save_changes_save": "Speichern",
        "save_changes_select_dir": "Bitte w\u00e4hle ein Verzeichnis aus, damit die neue Datei gespeichert werden kann.",
        "save_changes_title": "\u00c4nderungen verwerfen?",
        "unknown_command": "Unbekannten Befehl erhalten: %s"
    },
    "toolbar": {
        "dir_new": "Neues Verzeichnis erstellen",
        "dir_open": "Bestehendes Verzeichnis \u00f6ffnen",
        "file_delete": "Datei in den Papierkorb verschieben",
        "file_info": "Zeige Dateiinfo (Rechtsklick f\u00fcr Zeile:Spalte)",
        "file_new": "Neue Datei erstellen",
        "file_rename": "Datei umbenennen",
        "file_save": "\u00c4nderungen an der Datei speichern",
        "find": "In Datei finden",
        "formatting": "Textformate",
        "insert_bold": "Fett",
        "insert_fn": "Fu\u00dfnote hinzuf\u00fcgen",
        "insert_image": "Bild einf\u00fcgen",
        "insert_italic": "Kursiv",
        "insert_link": "Link einf\u00fcgen",
        "insert_ol": "Nummerierte Liste erstellen",
        "insert_ul": "Strichliste erstellen",
        "pomodoro": "Pomodoro-Timer",
        "preferences": "Einstellungen anzeigen",
        "readability": "Lesbarkeitsmodus umschalten",
        "remove_fn": "Fu\u00dfnote unter dem Cursor entfernen",
        "share": "Aktuelle Datei nach HTML, DOCX, ODT oder PDF exportieren",
        "show_menu": "Men\u00fc anzeigen",
        "show_toc": "Inhaltsverzeichnis anzeigen",
        "stats": "Statistiken anzeigen",
        "tag_cloud": "Schlagworte",
        "toggle_attachments": "Anh\u00e4nge anzeigen"
    },
    "validation": {
        "error_empty": "Option %s ist erforderlich.",
        "error_range_both": "Option %s muss im Bereich von %s und %s (Zeichen) liegen.",
        "error_range_max": "Option %s darf maximal %s Zeichen lang bzw. gro\u00df sein.",
        "error_range_min": "Option %s muss mindestens %s Zeichen lang bzw. gro\u00df sein.",
        "error_type": "Option %s muss den Typ %s besitzen.",
        "error_value": "Option %s muss einen der folgenden Werte aufweisen: %s."
    }
}<|MERGE_RESOLUTION|>--- conflicted
+++ resolved
@@ -4,11 +4,7 @@
             "Hendrik Erz \u003Cinfo@zettlr.com\u003E"
         ],
         "license": "GNU GPL v3",
-<<<<<<< HEAD
-        "updated_at": "2019-09-08T10:54:04.000000Z"
-=======
         "updated_at": "2019-10-03T10:30:26.000000Z"
->>>>>>> 4b6a38ee
     },
     "dialog": {
         "about": {
@@ -571,11 +567,8 @@
         "no_command": "Nachricht ohne Befehl erhalten: %s",
         "ok": "Ok",
         "open_folder": "Projektverzeichnis \u00f6ffnen",
-<<<<<<< HEAD
-=======
         "open_root_directory": "\u00d6ffne Verzeichnis %s \u2026",
         "open_root_directory_success": "Verzeichnis %s wurde geladen.",
->>>>>>> 4b6a38ee
         "overwrite_file_message": "Die Date %s existiert bereits in diesem Verzeichnis. \u00dcberschreiben?",
         "overwrite_file_title": "Datei \u00fcberschreiben",
         "replace_file_message": "Die aktuelle Datei wurde von au\u00dferhalb ver\u00e4ndert. \u00c4nderungen \u00fcbernehmen?",
