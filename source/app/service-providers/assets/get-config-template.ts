import { app } from 'electron'
import * as bcp47 from 'bcp-47'
import { v4 as uuid4 } from 'uuid'
import { getLanguageFile } from '../../../common/i18n'

const ZETTLR_VERSION = app.getVersion()
const ATTACHMENT_EXTENSIONS = [
  '.pdf', '.odt', '.odp', '.ods',
  // Microsoft office
  '.doc', '.docx', '.xls', '.xlsx', '.ppt', '.pptx',
  // Data scientific file types
  '.do', '.r', '.py',
  // Data files
  '.sav', '.zsav', '.csv', '.tsv',
  // Image types
  '.png', '.jpg', '.jpeg', '.gif', '.tiff'
]

export default function getConfigTemplate (): ConfigOptions {
  // Before returning the settings object, we have to make sure we retrieve a
  // locale that is both installed as a translation AND more or less the user's
  // wish.
  let locale = app.getLocale()
  let locSchema = bcp47.parse(locale)
  if (locSchema.language === undefined) {
    // Fall back to en-US
    locale = 'en-US'
  } else {
    // Return the best match that the app can find (only the tag).
    locale = (getLanguageFile(locale) as any).tag
  }

  // Return the complete configuration object
  return {
    version: ZETTLR_VERSION, // Useful for migrating
    openPaths: [], // Array to include all opened root paths
    openFiles: [], // Array to include all currently opened files
    activeFile: null, // Save last opened file hash here
    openDirectory: null, // Save last opened dir path here
    dialogPaths: {
      askFileDialog: '',
      askDirDialog: '',
      askLangFileDialog: ''
    },
    window: {
      // Only use native window appearance by default on macOS. If this value
      // is false, this means that Zettlr will display the menu bar and window
      // controls as defined in the HTML.
      nativeAppearance: process.platform === 'darwin'
    },
    // Visible attachment filetypes
    attachmentExtensions: ATTACHMENT_EXTENSIONS,
    // UI related options
    darkMode: false,
    alwaysReloadFiles: false, // Should Zettlr automatically load remote changes?
    autoDarkMode: 'off', // Possible values: 'off', 'system', 'schedule', 'auto'
    autoDarkModeStart: '22:00', // Switch into dark mode at this time
    autoDarkModeEnd: '06:00', // Switch to light mode at this time
    fileMeta: true,
    fileMetaTime: 'modtime', // The time to be displayed in file meta
    hideDirs: true, // Should the app hide directories during global search?
    sorting: 'natural', // Can be natural or based on ASCII values
    sortingTime: 'modtime', // can be modtime or creationtime
    muteLines: true, // Should the editor mute lines in distraction free mode?
    fileManagerMode: 'thin', // thin = Preview or directories visible --- expanded = both visible --- combined = tree view displays also files
    newFileNamePattern: '%id.md',
    newFileDontPrompt: false, // If true immediately creates files
    // Export options
    pandoc: '',
    xelatex: '',
    export: {
      dir: 'temp', // Can either be "temp" or "cwd" (current working directory)
      stripIDs: false, // Strip ZKN IDs such as @ID:<id>
      stripTags: false, // Strip tags a.k.a. #tag
      stripLinks: 'full', // Strip internal links: "full" - remove completely, "unlink" - only remove brackets, "no" - don't alter
      cslLibrary: '', // Path to a CSL JSON library file
      cslStyle: '', // Path to a CSL Style file
      useBundledPandoc: true, // Whether to use the bundled Pandoc
      singleFileLastExporter: 'html' // Remembers the last chosen exporter for easy re-exporting
    },
    // PDF options (for all documents; projects will copy this object over)
    pdf: {
      keywords: '', // PDF keywords
      papertype: 'a4paper', // Paper to use, e.g. A4 or Letter
      pagenumbering: 'gobble', // By default omit page numbers
      tmargin: 3, // Margins to paper (top, right, bottom, left)
      rmargin: 3,
      bmargin: 3,
      lmargin: 3,
      margin_unit: 'cm',
      lineheight: '1.5', // Default: 150% line height
      mainfont: 'Times New Roman', // Main font
      sansfont: 'Arial', // Sans font, used, e.g. for headings
      fontsize: 12, // Will be translated to pt
      textpl: '' // Can be used to store a custom TeX template
    },
    // Zettelkasten stuff (IDs, as well as link matchers)
    zkn: {
      idRE: '(\\d{14})',
      idGen: '%Y%M%D%h%m%s',
      linkStart: '[[',
      linkEnd: ']]',
      linkWithFilename: 'always', // can be always|never|withID
      // If true, create files that are not found, if forceOpen is called
      autoCreateLinkedFiles: false,
      autoSearch: true // Automatically start a search upon following a link?
    },
    // Editor related stuff
    editor: {
      autocompleteAcceptSpace: false, // Whether you can type spaces in autocorrect
      autoCloseBrackets: true,
      defaultSaveImagePath: '',
      homeEndBehaviour: true, // If checked (true), CodeMirror goes to start/end of a paragraph, not a line.
      enableTableHelper: true, // Enable the table helper plugin
      indentUnit: 4, // The number of spaces to be added
      fontSize: 16, // The editor's font size in pixels
      countChars: false, // Set to true to enable counting characters instead of words
      inputMode: 'default', // Can be default, vim, emacs
      boldFormatting: '**', // Can be ** or __
      italicFormatting: '_', // Can be * or _
      readabilityAlgorithm: 'dale-chall', // The algorithm to use with readability mode.
      direction: 'ltr', // Can be set to rtl for right-to-left scripts such as Persian
      rtlMoveVisually: true, // Whether the cursor should move visually with arrows in RTL mode
      autoCorrect: {
        active: true, // AutoCorrect is on by default
        style: 'LibreOffice', // Default to LibreOffice style
        magicQuotes: {
          // Can be various quote pairs. The default characters (" and ')
          // will disable magic quotes.
          primary: '"…"',
          secondary: "'…'"
        },
        replacements: [
          // Arrows
          { key: '-->', value: '→' },
          { key: '–>', value: '→' }, // For Word mode arrows
          { key: '<--', value: '←' },
          { key: '<->', value: '↔' },
          { key: '<-->', value: '↔' },
          { key: '==>', value: '⇒' },
          { key: '<==', value: '⇐' },
          { key: '<=>', value: '⇔' },
          { key: '<==>', value: '⇔' },
          // Mathematical symbols
          { key: '!=', value: '≠' },
          { key: '<>', value: '≠' },
          { key: '+-', value: '±' },
          { key: ':time:', value: '×' },
          { key: ':division:', value: '÷' },
          { key: '<=', value: '≤' },
          { key: '>=', value: '≥' },
          { key: '1/2', value: '½' },
          { key: '1/3', value: '⅓' },
          { key: '2/3', value: '⅔' },
          { key: '1/4', value: '¼' },
          { key: '3/4', value: '¾' },
          { key: '1/8', value: '⅛' },
          { key: '3/8', value: '⅜' },
          { key: '5/8', value: '⅝' },
          { key: '7/8', value: '⅞' },
          // Units
          { key: 'mm2', value: 'mm²' },
          { key: 'cm2', value: 'cm²' },
          { key: 'm2', value: 'm²' },
          { key: 'km2', value: 'km²' },
          { key: 'mm3', value: 'mm³' },
          { key: 'cm3', value: 'cm³' },
          { key: 'ccm', value: 'cm³' },
          { key: 'm3', value: 'm³' },
          { key: 'km3', value: 'km³' },
          { key: ':sup2:', value: '²' },
          { key: ':sup3:', value: '³' },
          { key: ':deg:', value: '°' },
          // Currencies
          { key: ':eur', value: '€' },
          { key: ':gbp', value: '£' },
          { key: ':yen', value: '¥' },
          { key: ':cent', value: '¢' },
          { key: ':inr:', value: '₹' },
          // Special symbols
          { key: '(c)', value: '©' },
          { key: '(tm)', value: '™' },
          { key: '(r)', value: '®' },
          // Interpunctation
          { key: '...', value: '…' },
          { key: '--', value: '–' },
          { key: '---', value: '—' }
        ]
      } // END autoCorrect options
    },
    display: {
      theme: 'berlin', // The theme, can be berlin|frankfurt|bielefeld|karl-marx-stadt|bordeaux
      imageWidth: 100, // Maximum preview image width
      imageHeight: 50, // Maximum preview image height
      renderCitations: true,
      renderIframes: true,
      renderImages: true,
      renderLinks: true,
      renderMath: true,
      renderTasks: true,
      renderHTags: false,
      useFirstHeadings: false // Should first headings be displayed instead of filenames?
    },
    // Language
    selectedDicts: [], // By default no spell checking is active to speed up first start.
    appLang: locale,
    debug: false,
    watchdog: {
      activatePolling: false, // Set to true to enable polling in chokidar
      stabilityThreshold: 1000 // Positive int in milliseconds
    },
    system: {
      deleteOnFail: false, // Whether to delete files if trashing them fails
<<<<<<< HEAD
      leaveAppRunning: false, // Whether to leave app running in the notification area (tray)
      avoidNewTabs: true // Whether to avoid opening new tabs for documents if possible
=======
      avoidNewTabs: true, // Whether to avoid opening new tabs for documents if possible
      iframeWhitelist: [ 'www.youtube.com', 'player.vimeo.com' ] // Contains a list of whitelisted iFrame prerendering domains
>>>>>>> 23e6a2b3
    },
    checkForBeta: false, // Should the user be notified of beta releases?
    uuid: uuid4() // The app's unique anonymous identifier
  }
}<|MERGE_RESOLUTION|>--- conflicted
+++ resolved
@@ -211,13 +211,9 @@
     },
     system: {
       deleteOnFail: false, // Whether to delete files if trashing them fails
-<<<<<<< HEAD
       leaveAppRunning: false, // Whether to leave app running in the notification area (tray)
-      avoidNewTabs: true // Whether to avoid opening new tabs for documents if possible
-=======
       avoidNewTabs: true, // Whether to avoid opening new tabs for documents if possible
       iframeWhitelist: [ 'www.youtube.com', 'player.vimeo.com' ] // Contains a list of whitelisted iFrame prerendering domains
->>>>>>> 23e6a2b3
     },
     checkForBeta: false, // Should the user be notified of beta releases?
     uuid: uuid4() // The app's unique anonymous identifier
