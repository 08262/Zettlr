# 1.7.0

## Breaking Changes

This release contains several breaking changes to 1.6 due to heavy internal refactoring.

* Your virtual directories will be gone after installing.
* Projects will be incorporated into the `.ztr-directory`-files, which means that you need to extract these files (or backup them) if you plan to roll back to 1.6 or earlier, lest you will lose the project settings.

## GUI and Functionality

- **New Feature**: Zettlr now supports (theoretically) unlimited open documents and orders them in tabs at the top of the editor instance.
    - The tabs display the frontmatter title, if applicable, or the filename.
    - On hover, you can get additional info about the documents.
    - Drag and drop the tabs to re-sort their order.
    - Get going where you left of the day before: Open files are persisted during restarts of the application.
- **New Feature**: RTL support! Now whether you are writing in Hebrew, Persian, Urdu or any other right-to-left writing system, you can do so now. We've added support for the respective options of CodeMirror in the "Preferences -> Editor" tab.
- If available, a title from a YAML frontmatter will be appended to the displayed file entry when linking files.
- Copying images from the Explorer/Finder/file browser now offers to insert them into the document, copying them over to the assets directory.
- The popups are now more resilient against accidental closing, just like the dialogs.
- When focus-selecting the global search bar (pressing the mouse button in the input and using it to select some text immediately) works as in other inputs now.
- Added the week-number as a variable for filenames and the Zettelkasten IDs (use `%W`).
- Changes to the Pomodoro timer: Now the sound will play each time you release the mouse button on the volume slider to check how loud it is. Furthermore, the mute button has been removed in favor of a volume indication, with 0% equalling the former mute setting.
- When the tag cloud is filtered, "Copy Tags" will only copy the filtered tags, and no longer all tags. To copy all tags, reset the filter. Furthermore tags will now be copied to clipboard including the leading hashtag.
- Re-enabled double-dollar inline equations for rendering and syntax highlighting.
- HTML-style comments (`<!-- Lorem Ipsum -->`) are now also exempt from the word counting.
- Fixed an error in the Table Editor that would assume empty rows to be header rows, leading to false behavior when trying to display a completely empty table.
- The Table Editor can now also parse and display simple and grid tables, and a wider range of pipe tables, as described in the Pandoc manual.
- Fixed a small mistake where literal blocks would be wrongly offset as the editor treated them as list items.
- Fixed artefacts with spellchecking errors. Thanks to @ryota-abe for proposing the correct selector!
- The Table Editor now remembers what the source table looked like and tries to recreate that when it applies the changes to the DOM.
- Added verbose error reporting and improved the error handling during citeproc boot. Now, Zettlr will (a) remove error-throwing CiteKeys so that the rest of the library loads just fine and (b) display the exact errors as reported by citeproc-js so that users can immediately identify the bad keys and know where to look.
- The global search bar's autocomplete will now also work for non-western scripts such as Japanese, Korean, Chinese, or any other.
- Virtual directories have been discontinued. Parts of their functionality will be re-implemented in different ways.
- On Linux, we've restored the default window decorations -- that is, the burger menu button is gone, and the menu will be displayed wherever the window manager decides.
- Fixed a small bug that could lead to errors during autocomplete selection if no frontmatter is present in the file.
- Added syntax highlighting modes (with keywords):
    - **Elm**: `elm`
    - **F#**: `f#`/`fsharp`
    - **Haskell**: `hs`/`haskell`
    - **VB.net**: `vb.net`/`vb`/`visualbasic`
- Fix the colours of the heatmap search list.
- Fixed a logical error in the detection of remote changes of attachment files.
- Fenced code blocks, delimited by three backticks have a customizable box background. The colour (and different styles) can be customized by targeting the `code-block-line`-CSS class.
- The font size of mathematics was decreased a bit to align it better with the size of normal text. Thanks to @tobiasdiez.
- Support fenced code blocks surrounded by tildes (`~`) instead of backticks.
- The About dialog of the application now also holds a tab with debug information about both the binary, the system, and the current environment.
<<<<<<< HEAD
- Switched to using the [Clarity Design](https://clarity.design/icons) icon set where possible.
=======
- Tags with diacritics are now also removed on export (with the respective setting turned on), so that the removed tags match the tags which are highlighted in the editor.
>>>>>>> 8ad0903b

## Under the Hood

- **FSAL Refactor**: This release includes a huge refactor of the file system core of the application. In general terms, the rewritten core enables Zettlr to handle the file system more efficiently, uses up less RAM and has some other goodies that make the whole File System Abstraction Layer (FSAL) much more scalable for future feature implementations. More precisely:
    - **From OOP to Functional**: While previously files and directories were heavily object-oriented with one full object being instantiated for each and every file including a whole prototype chain, the new core switches to a functional approach, removing the memory-intensive prototype chains. Instead, files and directories are now represented by a **descriptor** which includes the all meta-information packages, but no function bodies. Instead, the new FSAL calls functions to which it passes one or more descriptors in order to enable the function to modify the descriptor itself. This also makes state management easier, as the whole FSAL only works with object pointers and does not re-instantiate most descriptors every time a function modifies them.
    - **Improved state management**: Now the state is not littered across the main process code base, but instead is centrally managed by the FSAL core class, which emits events every time anything in the state changes. This keeps the functional logic of the application much simpler. As opposed to before, the Zettlr main application class only accesses the FSAL state, and furthermore makes use of three events -- directory replacement, file replacement, and full file tree update -- to propagate any changes to the renderer process.
    - **File Caching for faster boot**: The FSAL additionally includes a [sharded](https://searchoracle.techtarget.com/definition/sharding) file cache which approximately halves the boot time. Furthermore, this enables the app to be much more resource-friendly for your storage, as the number of file accesses is reduced heavily -- at most, one hundred files will be opened during boot, instead of up to 10,000 or more, depending on the amount of open files you had.
    - **Improved remote change detection**: As a result of the descriptor-system and improved central state management, detecting and managing state changes induced remotely much easier. The whole logic of the watchdog has been cut down to its essential parts to make its business logic more manageable.
    - **Improved debugging**: Also as a result of implementing the new FSAL core as a self-contained EventEmitter module, it's much easier to locate logical errors, as due to improved state management missing state updates in the graphical user interface most likely emanate from exactly there, and not the FSAL. This has already helped identify several very small and almost unnoticeable bugs that did not update the renderer's state as wanted.
- Improvements to image dragging and dropping from the attachment sidebar.
- Switched the string variable replacer from vanilla JavaScript to moment.js, which simplified the function considerably.
- The `export` module is now really a module.
- Switched to cTime internally as the representation for modification time, because it'll capture more changes than mTime.
- Updated insecure dependencies.
- `.git`-directories are now ignored.
- Applying the CSS line classes for Markdown headings should now be less computationally intensive.
- Switched to Gulp for LESS compilation (thanks to @tobiasdiez for implementing).
- The command autoloader now logs potential errors during command loading.
- You can now pass a temporary configuration file to Zettlr, e.g. for testing purposes. Simply start Zettlr from the command line and pass `--config /your/config/file.json`. It can also only be a stub (e.g. only containing certain selected configuration parameters), as Zettlr will set all missing properties to their respective defaults. If the path is relative, Zettlr will attempt to find the file either at the repository root, if `app.isPackaged` is `false`, or at the current executable's directory.
- Added a test command for GUI testing. It creates a small directory structure so that you can test the GUI without having to sacrifice your files or your mental health for that issue. Run `yarn test-gui` to run Zettlr in that test environment, and do to the files whatever you want!
- The targets class is now a service provider.
- Fixed the `flattenDirectoryTree` utility function. I have no idea why it worked for eleven months, but when it started throwing errors on the `FSAL` I realized it did a lot of things but it should've never worked. JavaScript is magic. Update: Found a newer and more optimized utility function, `objectToArray`, so I'm trashing it for good.
- The Pandoc-command is now logged in its resolved state immediately before actually being run.
- Windows installers are finally signed.
- Switched back to the `package.json` configuration for electron-builder, because, well, Electron.

# 1.6.0

**The macOS-build of Zettlr is now code-signed and notarized, which means you will be able to open it without having to explicitly add an exception in your security preferences.**

## Breaking Changes

- If you want to enable the newly added MathJax CDN support for equation rendering, make sure to add the `--mathjax`-flag to your Pandoc command. If you did not modify the Pandoc command, you can "restore" the (new) default value, which will add the MathJax support for you.

## GUI and Functionality

- **New Feature**: [Mermaid](https://mermaid-js.github.io/mermaid/#/) chart support! Now you can add code blocks with the keyword "mermaid" (i.e. "```mermaid")to your document and use the Mermaid chart language to create charts!
- **New Feature**: Zettlr is now able to open file attachments for citations in your files. Simply right-click a citation, go to "Open Attachment" and select the cite-key for which you want to open the file attachment. Got multiple? Here's how Zettlr chooses which one to open: All attachments are listed and then the PDF files are sorted on top of the list. Then, Zettlr will open whatever attachment is the first in the list.
- **New Feature**: You now have an additional setting that allows you to determine if, and when, the filename will be automatically added to your link. "Never" means that the file name will never be added, "Only with ID" means that the file name will only be added, if the link is constructed using the ID, and "always" (the default) means that the file name will always be added, possibly duplicating it.
- **New Feature**: NOT search operator. Now you can use an exclamation mark (!) before the term in your global search to exclude certain search terms. If any NOT-condition is satisfied, the file will no longer be considered a candidate. You can combine the NOT-operator with both exact matches (`!"an exact phrase"`) and single terms (`!word`).
- Added TypeScript syntax highlighting. Keywords: `typescript`, `ts`.
- Added `Windows 32bit` build.
- Switched from `showdown` to `turndown` for converting HTML to Markdown on pasting contents. This makes pasting HTML formatted text much better than prior. Thanks to @Zverik for implementing!
- Pressing `Alt-Up` and `Alt-Down` will now swap lines in the editor window up or down.
- Cleaned up the shortcuts. Until now, `Ctrl+B` would also make text bold on macOS. Now, only `Cmd+B` will work, while `Ctrl+B` will only work on non-Apple systems.
- Improved the Math equation detection again. Now it's simpler, faster and will work more reliable. Escaping dollar signs should most of the time not be necessary anymore.
- Added syntax highlighting to inline and block Math equations. Now they're displayed in monospace to make it easier for you to write them.
- Title and tag matching of search terms during global search is now performed case insensitive.
- Added an option to copy the filename of files to the clipboard via the context menu.
- Exact search terms in the global search are no longer trimmed (trailing and leading whitespace is not removed) to maintain the meaning of "exact".
- The AutoCorrect option can now be activated and deactivated as intended.
- Added German secondary guillemets to the MagicQuotes settings.
- Better citation detection: Now, standalone-citations at the beginning of line will also be rendered.
- Improved the contextmenu behaviour.
- When creating a new file, the editor is re-focused again so that you can immediately begin writing.
- Task items are now rendered irrespective of the list-type-character they use, i.e. the following examples will all be rendered correctly: `- [ ]`, `+ [ ]`, and `* [ ]`.
- The "Empty directory"-message is now translatable and available in several languages.
- Headings will no longer be considered tags
- Fix `Ctrl+F`-shortcut on macOS.
- When linking a file using the Zettelkasten links, the prompt will now include *all files from the whole root*, not just the files from within the current directory.
- Made the dialogs more resilient. Now you can select text somewhere on dialogs, and regardless of whether you accidentally moved too far (out of the dialog), it will not close anymore, when you release the mouse.
- The front matter is now disregarded when counting words or chars.
- In case of renaming a directory, the containing directory is now re-sorted everytime so that changes are reflected immediately.
- The HTML template now includes a switch to include MathJax (CDN) in order to display equations in HTML exports and the print preview (only works with Pandoc installed).
- Improved placement of Input Method Editors (IME) for non-western input sources (e.g., Japanese or Korean typeset). Thanks to @ryota-abe for implementing!
- The file linking autocomplete will now respect your choice of Zettelkasten link starting characters, if they differ from `[[`.
- The formatting of Zettelkasten-links is now according to other formattings (such as emphasis or bold text), slightly transparent.
- On autocompleting Zettelkasten-links, the closing characters for the links are now added in case they are not already present (due to autoclosing, or else).
- The automplete-dropdown for Zettelkasten-links does not appear anymore if editing a footnote.
- Added overall days statistics to the stats dialog.
- Image-Paths correction for Windows systems.
- Setext headers are now rendered in the correct size, in line with the ATX headers.
- Abstracts in the YAML frontmatter are now considered on PDF exports.
- Fixed a rare bug, which would cause the edit flag on the main process to remain even though the renderer reports the editor is clean (that is, no changes to the document).
- Fixed an error where a completely empty custom CSS (e.g. when the user simply selects and deletes all content in the dialog or in the file) would cause the dialog generation to crash until a restart of the app.
- Fixed a rare error where an error would be thrown during export of extremely small projects.
- Fixed an error where the writing target popup would close itself via click on an option on Windows systems.
- Fixed "Select All" context menu item for text selection.
- Allow spaces in header delimiting rows.
- revealJS-presentations now have a basic syntax highlighting (Solarized theme).
- HTML exports now have a basic syntax highlighting (Solarized theme).

## Under the Hood

- Fixed a small bug that would display a non-intuitive message when checking for updates and the update server is not available.
- Fixed wrong error logging in the Citeproc provider.
- Added the necessary `cslenvironment` to Zettlr's default TeX template so that Pandoc >2.8 does not throw errors. Thanks to @frederik-elwert for implementing!
- Cleaned up the keymap for CodeMirror. It's now centralised within `generate-keymap.js` and not scattered in all the plugins anymore.
- Rewrote the i18n loading logic, resulting in huge performance gains on startup. Thanks to @BAKFR for implementing!
- Exchanged deprecated API calls in the `AppearanceProvider` class.
- The default DMG height for macOS installers now again shows the disclaimer at the bottom of the archive window.
- Fixed a logical bug with zoom levels bigger than 40x.
- Fixed the welcome log message, because whatever it was, it did not read こんにちは (Hello).
- Now during startup all files that do not exist anymore in the `openPaths`-property will be removed (because only directories can be "dead").
- Wrote script to automatically update the CSL styles and locales that are shipped with the app. Also, updated the CSL styles and locales.
- The YAML mode within frontmatters is now correctly detected by all plugins, so that e.g. AutoCorrect does not apply within YAML-frontmatters and quotes are the "correct" ones (no need to disable MagicQuotes temporarily to write frontmatters).
- Added an additional check to make sure to differ between explicit and implicit paste events in the CodeMirror instance.
- Finally fixed the weird glitches of the file list. Now it will correctly scroll files into view, not break, and be not empty for a fraction of a second.
- Overhauled the QuickLook windows. Now they react to much more finetuned configuration changes, are more responsive, and in general react faster to changes.
- Switch to Electron 8.
- Fix Pandoc error logging.
- Detach Popup event listeners on close.
- Add configuration files for Visual Studio Code to simplify coding. Thanks to @tobiasdiez for implementing.

# 1.5.0

## GUI and Functionality

- **New Feature**: AutoCorrect! Zettlr can now automatically replace certain characters with special symbols. For instance, by default it will replace `-->` with `→`, `!=` with `≠` or perform certain default replacements, such as transforming hyphens and fullstops with their typographically correct symbols (`...` -> `…` and `--` -> `–`). You can edit the replacement table in the preferences and adapt them to your own needs. _Please note_ that this feature will only be active when you are outside of codeblocks. This is meant to prevent unintended replacements, especially with certain languages such as R, where ASCII arrows are part of assignment operations.
- **New Feature**: Magic Quotes! Together with AutoCorrect, we've implemented the ability of Zettlr to use magic quotes. That means, whenever you type `"` (double quote) or `'` (single quote), it will instead insert the typographically correct characters of your choice, for instance `„…“` for German, or `« … »` for French. Even `「…」` for Japanese are supported! _Please note_ that this feature will only be active when you are outside of codeblocks. This is meant to prevent unintended replacements, as most languages require the ASCII quotes. Note also that having this feature active will deactivate the automatic bracket matching for quotes.
- YAML Frontmatters now receive the correct syntax highlighting.
- YAML Frontmatters do now have influence on the appearance of files: If a `title` is given, Zettlr will use this instead of the filename in the file list. If an array of `keywords` is given, Zettlr will add them to the rest found within the file.
- Codeblocks are now excluded from both tag extraction and ID search algorithms, so for example `#include` (used in C++ code) will no longer be recognised as a tag.
- Fixed a bug that would ignore the page size set in your PDF preferences when using the default template.
- Fixed a bug that prevented you from moving files and folders in combined sidebar mode.
- Fixed the broken footnote in-place preview and editing support when using named references.
- Improved the design of wrongly spelled words -- now the dotted line is closer to the actual words.
- Fixed `Alt`-clicking files in the combined sidebar mode. Now this will also open QuickLooks.
- Added the shortcuts `Cmd/Ctrl+Shift+E` to focus the editor and `Cmd/Ctrl+Shift+T` to focus the file list.
- On macOS, you can now also `Cmd-Click` links and tags to open/follow them.
- Added the variable `%uuid4` to use Universally Unique Identifiers version 4 (random UUID) within certain strings in the app.
- Improve "Copy as HTML" to also provide fallback Markdown.
- Fixed paste detection (if there's only HTML in the clipboard)
- Changed the Support-link to link to Patreon.
- Added a new error message informing you of malformed citation keys.
- Fixed the print preview.
- Removed the quotes from the matchbrackets-configuration.
- Fixed link rendering and the opening of links.
- Added the shortcut `Cmd/Ctrl+T` to create a task list. Thanks to @jeffgeorge for implementing!
- The blockquote character `>` is not treated as a list-item anymore, meaning you don't have to `Shift-Enter` into the next line anymore to prevent the blockquote from expanding unnecessarily.
- Implemented a "fat" cursor for the insert mode of Windows, so that when you press the `Ins`-key to toggle between inserting and replacing, Zettlr will graphically announce that you'll now be replacing characters rather than inserting. _Please note that this will only look good for monospaced fonts -- the other themes will have characters that are bigger than the cursor._
- Improve the tabs display for long titles (e.g. in the preferences dialog).
- The link detection algorithm is now less aggressive.
- On HTML exports (both revealJS presentations and regular HTML files), image paths will _not_ be absolute anymore, but relative.

## Under the Hood

- Switched to Electron 7.
- Added v8 code caching for better startup performance.
- Added a global logging interface for better error and bug handling.
- Relaxed the policy on wrong citation keys: One wrong key won't stop the loading of the rest of the database anymore, only the wrong key won't be included.
- Moved out the markdownOpenLink-function from the editor class to the utilities.
- Added much better heuristics to resolve paths linked to in markdown documents. Except a few edge cases, the algorithm should be able to open most varieties of links.
- The exporter now escapes the templates to account for potential spaces in the template path.
- Increased efficiency and cleanliness for loading the fenced code highlighting modes. Thanks to @BAKFR for implementing!
- Added support for building AppImage releases using the command `yarn release:app-image` (or `npm run release:app-image`). Thanks to @yashha for implementing!

# 1.4.3

## GUI and Functionality

- The word counter does not count files with newlines as having words anymore.
- The regular expression search functionality treats expressions containing forward slashes correctly.
- When the file list is focused, it only captures arrow key presses and does not prevent other shortcuts from working.
- Tags are now added and removed to and from the tag dropdown selector during runtime.
- Fixed a rare error that could occur during tag cloud searches.
- Fixed the scheduling mode for the automatic dark mode switching. It now also works with overnight schedules where the start time is bigger than the end time (such as 21:00-06:00).
- Added sponsors-list to the About-dialog.

## Under the Hood

- Began work on unit tests.
- The `localiseNumber()` helper is now capable of localising negative and floating numbers as well.
- Rewrote the exporting engine to be more modular.
- Removed the Handlebars runtime from VCS.
- Switched from `adm-zip` to `archiver` for zipping Textpack-files.
- Updated Electron to `6.1.2`.

# 1.4.2

## GUI and Functionality

- Removed the last remnants of Clusterize.js
- Fixed a bug that would cause the app to crash when you search for `//`.
- The default editor search is now case-insensitive.
- Added highlighting, which can be applied either with `==highlight==` or `::highlight::`.
- The EdgeButtons of the table editors won't cover the toolbar anymore. Additionally, their movement is now smoother.
- If there are untranslated strings in your language, Zettlr will now try to show you the meaningful English ones first, before falling back to the translation identifiers, making the user experience better.
- Minor design improvements.
- Fixed the sidebar toggle.
- Added a context menu item to show a file in Finder/Explorer/your file browser.
- Added a notification when opening a new root directory to announce that the process of opening a directory may take some time. Zettlr will notify you once the new root directory has been fully loaded.
- When you close a root directory which also happened to be the currently selected one, Zettlr will try to select the previous or next root directory before actually closing the directory so that you will always have one directory selected.
- Fixed a small error that would count italics at the beginning of a line as a list item when applying a block-formatting style.

## Under the Hood

- Made sure the default languages do not appear twice in the preferences.
- Zettlr will now detect files it can open case-insensitively (so: `.md` === `.MD`).
- Images in export should work again.
- Remedy a small error on some Linux launchers.

# 1.4.1

## GUI and Functionality

- Added a security check when you are about to overwrite an already existing file.
- Overwriting files in a directory now doesn't leave an empty space in the file list.

## Under the Hood

- Fixed Electron's dialog signature handling.
- Small fixes to the core.

# 1.4.0

## GUI and Functionality

**This update will reset your sidebar mode to the initial value of thin.**

**From this update on, you will need to hold either the `Alt`-key or the `Ctrl`-key on your keyboard, if you plan to move a file out of the app.**

- **New Feature**: Table management has just become easier. With the new table helper plugin, Zettlr enables you to circumvent manually having to edit Markdown tables. All you need to do now is keep the table helper active in the settings and just edit your tables as you would do in any other application. The table helper offers the following keyboard navigation shortcuts:
    - **Tab**: Move to the next cell, or the first cell on the next row, if the cursor is in the last column. Adds a new table row, if the cursor is in the last row.
    - **Shift-Tab**: Move to the previous cell, or the last cell on the previous row, if the cursor is in the first column.
    - **Return**: Move to the same column on the next row. Adds a new table row, if the cursor is in the last row.
    - **Arrow Up**: Move to the same cell in the previous row.
    - **Arrow Down**: Move to the same cell in the next row.
    - **Arrow Left**: If the cursor is at the beginning of the cell, move to the previous cell. Moves to the last cell on the previous row, if the active cell is in column 1.
    - **Arrow Right**: If the cursor is at the end of the cell, move to the next cell. Moves to the first cell on the next row, if the active cell is in the last column.
    - **Buttons**:
        - **Alignment-Buttons** (top-left): Aligns the currently active column left, center, or right.
        - **Removal-Buttons** (top-right): Removes either the current row or the current column. Does not remove the last row or column.
        - **Add-Buttons**: Adds rows or columns to the top, left, bottom or right hand side of the currently active cell, depending on the button.
- **New Feature**: 1.4 introduces a **readability mode** that you can turn on. It will try to highlight your sentences based on four possible algorithms, where green means that it's readable and red means that the sentence is difficult to read. You can turn on the mode in the toolbar. Thanks to @wooorm at this point for providing the incentive of implementing the algorithm!
- **New Feature**: The Translatr-API is now integrated into the app. This means: All translations will automatically be kept updated. Additionally, you can comfortably download all available languages (completed at least 50 percent) from the preferences dialog.
- The app will boot much faster now.
- Root directories that have not been found on app start, or are removed during runtime, are indicated as "dead" in your directory tree. If they reside on a removable medium, you can now simply plug the medium into the computer and rescan the directory. You don't have to manually open it anymore.
- Citations in your text are now always updated, you don't have to type anything for this to work.
- Inserting tasklists is now possible via context menu and formatting toolbar.
- New Theme: **Karl-Marx-Stadt**.
- Now you can choose which time to use for sorting and for displaying in the file meta: It's either the last modification time of the files or the creation time.
- Directory sorting is now persisted during reboots.
- Clicking on tags now initiates a search for the given tag.
- Added three new optional variables to pass to external exporter programs: `$infile_basename$` (input filename without directory), `$outfile_basename$` (output filename without directory) and `$indir$` (the input file's directory)
- You can now change the number of spaces to indent by in the preferences.
- Images can now be put inside links on the condition that they are (a) the only element inside the link's description and (b) relative links won't work during preview.
- You can now activate RMarkdown file support in the advanced preferences.
- You can now tell Zettlr to count characters instead of words (e.g. for Chinese).
- Custom CSS is now also rendered in the QuickLook windows.
- The preview image colour is now adapted to the active theme.
- You can now choose the formatting characters that should be used by the formatting commands.
- You can now change the pattern used for generating new file names, and omit being asked for filenames in general.
- Zettlr now tries to escape the input you provide for options that are directly passed into LaTeX documents.
- When you have open two or more root files with the same filename, Zettlr will display the containing directory's name as well.
- French-style guillemets are now supported for auto closing.
- Image display in HTML exports fixed.
- The About dialog contributors' tab now displays the date when the translation was last updated at.
- The dates and times all across the app are now correctly localised.
- When initiating a replace command with a regular expression search, you can now use variables in your replacement value so that you can re-use capturing groups from the search regular expression:
  - `$1` in the replacement value will be replaced with the first capturing group
  - `$2` with the second capturing group
  - ... and so forth.
- Zettlr now automatically downloads updates to the translations, if available.
- The editor now has a light background image in case it is empty.
- Fixed a bug with certain types of keyboards on macOS conflicting with internal CodeMirror commands.
- Prevent opening of a user's home directory.
- The citation rendering plugin won't render the domain parts of Emails anymore.
- Markdown links in braces won't include the closing brace anymore.
- The search's heatmaps now use the theme's colour as a base to indiciate the relevancy instead of always green.
- The image regular expression is now a little bit less restrictive, allowing for some spaces before and after the image.
- Fixed a small bug during checking and unchecking of task list items that would prevent the updating of the underlying Markdown text.
- When you enter an ID and choose the ID from the popup list, the filename belonging to that ID will also be inserted after the ID.
- You can now filter the tags in the tag cloud.
- You can now duplicate files within a given directory.
- The tag selection dropdown will not appear anymore, if you type a `#` somewhere within a word or a link. It must either be at the beginning of a line, or preceded by a space for the tag dropdown to appear.
- If there are two or more root directories open with the same name, Zettlr will now display the containing directory just like with root files.
- Added a line:column indicator mode to the word counter (switch modes with right-click).
- You can now move through the file-list with the arrow buttons in steps:
  - Arrow down: Select next file
  - Arrow up: Select previous file
  - Shift key: Move up or down by ten files
  - Command or Control: Move to the bottom or the top.
- Added a table generator.
- Fixed a small bug that would not correctly sort newly created files.

## Under the Hood

- Massive rewrite of the underlying mechanism of loading the directory trees into the app. It's now asynchronous and the app starts up way faster than before.
- Replaced the citation engine with `Citr` for more accurate results in previewing citations.
- The `Citeproc` engine is now a service provider.
- Switched internally to CSS-variables for all colours.
- Moved all Zettlr CodeMirror modes to their respective files.
- Moved all helper functions to their own files.
- Translations located in the `lang`-directory in the user data folder now take precedence over the shipped translations.
- Moved all local find functionality to a new class `EditorSearch` and did some fixing.
- Massive rewrite of the watchdog logic. Now the app is blazingly fast, there's no up-to-five-seconds-delay anymore when you add/remove any files and the app should generally feel smoother to handle.
- Fixed duplicate dictionary entries and saving of the dictionary preferences function.
- Moved the comment detection in the link rendering command further back to speed up performance significantly.
- Added a clipboard inspection dialog to inspect the contents of the clipboard and make sure copy & paste operations work as expected.
- Updated the `make.sh` script to automatically infer the version to use from the source's `package.json`.
- Simplified the process of maintaining the revealJS templates, added a few other goodies. The command `reveal:build` will now re-build the full revealJS templates with the installed revealJS version.
- The Citeproc-provider now logs all errors that prevent a successful boot to the console.
- Replaced the sidebar with a Vue.js component.
- The configuration setting for the `sidebarMode` is finally called as such.
- Removed `ZettlrWindow::setTitle()`.
- ESLint is now added to the `devDependencies` so that everyone can use the same code style.
- Add activation for opening external links on macOS.
- Switched to `Electron 6`.

# 1.3.0

## GUI and Functionality

**Attention, this update breaks three shortcuts: To view the file list, the tree view, and the attachment sidebar, you need to use `Cmd/Ctrl+!` (for toggling the sidebar), and `Cmd/Ctrl+?` for toggling the attachments. The shortcuts for `Cmd/Ctrl+[number]` are now reserved for recent documents!**

**Attention: Due to changes in the configuration, this update resets your setting concerning text snippets. They are now called "file information" and the corresponding setting will be set to "Show", regardless of your current setting.**

- **New Feature**: Zettlr can now automatically switch between light and dark mode either based on a fixed schedule or, if you are using macOS or Windows, based on the appearance of the operating system.
- **New Feature**: Add words to the user defined dictionary. You can remove words by removing them in the "Editor" tab in the preferences.
- **New Feature**: You can now provide a default path for images that you paste onto the editor in the preferences. If you provide a relative path, it'll be relative to the file.
- **New Feature**: In the preferences you can now switch between the three themes of the app:
  - _Berlin_: A modern sans-serif theme, the default.
  - _Frankfurt_: A clean serif-based theme with royal blue highlights.
  - _Bielefeld_: For Markdown purists, this theme features creme colours and a monospaced font.
- **New Feature**: Rearrange sections in your documents by dragging the headings in the Table of Contents popup around (_Note: Only works with ATX-Style headings!_). Please note that the last section will always count until the very last line, therefore including footnotes and references.
- **New Feature**: You can now also load BibTex files into Zettlr.
- Popup redesign: Now the popups aren't semi-transparent anymore, have rounded edges and are much more crisp. Therefore it's even easier to read them.
- Display contributors tab on the about dialog containing the names of all authors of the translation files.
- You can now customize the pandoc command to your liking using several variables.
- Added syntax highlighting for
  - Go (keyword: "go")
  - Kotlin (keyword: "kotlin")
- Add shortcuts for easier access to the recent documents.
- HTML export now relies on Pandoc, if available, and only falls back to Showdown if Pandoc hasn't been found on the system.
- You can now edit Math formulae by clicking on them.
- The tag count is now shown next to the tags in the tag cloud.
- During global search, the search results will include all files once at most, so files within virtual directories, for example, will be excluded to prevent duplicate files.
- The preview images when pasting an image from clipboard load faster.
- Formatting marks at the beginning or end of a misspelled word are now excluded from the selection.
- Now, if trying to follow a link without a protocol (e.g. `www.google.com` instead of `https://www.google.com`), Zettlr will automatically assume `https` as the protocol to make sure it can be opened by the web browser. Correctly configured servers should automatically redirect you to `http`, if applicable.
- Zettlr now highlights the full link when you right-click it to give visual feedback that the context menu options "Copy Link" or "Open Link" will indeed use the full link, and not just a part of it.
- The dictionary selection is now more compact than before.
- The editor automatically selects the word under cursor on requesting a context menu, making both the code more clean and enabling you to simply right-click a word to make it, for instance, bold.
- Now you can comment out selections of text using the new shortcut `Cmd/Ctrl+Shift+C`.
- You can now also link to files on your local filesystem from within Markdown files. Zettlr will try to open them. The following algorithm is applied internally: First, try to open the link just like that. Second, try to open the current file's folder plus the link. Third, try to open https://\<link\>. If all three methods don't yield a result, Zettlr will show you a notification.
- The GUI is not locked anymore while a popup is shown.
- The tag preferences have been updated.
- CodeMirror by default sets the cursor to the beginning or end of a whole line (with line wrapping). You can now change that behaviour, so that the `Home` and `End` buttons bring you to the beginning and end of the _visible_ lines, not the logical lines.
- Zettlr now counts completed pomodoros.
- The image path of pictures pasted from clipboard will now always be relative.
- You can now drag & drop attachments onto the editor.
- The full path to an attachment will now be shown on mouse over.
- You can now turn off the dialog asking you to load remote changes into the editor by checking the corresponding checkbox in the preferences or in the dialog.
- The file list now shows the full filename after a 1 second delay if you keep your mouse over the name of a file.

### Fixes

- Fixed a bug that would, on certain actions, lead to unwanted behaviour when using the menu items for these actions instead of the shortcut.
- The last opened file will now be added to the recent documents on start up.
- The window's title will now only contain the currently opened file's name, and never the full path, even for root files.
- The dictionary loading mechanism works far more reliably now.
- Fixed a bug with checking and unchecking task items in the editor.
- Fixed an error in option validation.
- Fixed the translations for the pagenumbering sections in the PDF preferences and project settings.
- Fixed a small bug concerning case insensitive searching.
- Fix for single-letter Math preview.
- Fixed the "remove from virtual directory" command.
- Design fix for dialog tabs on small screens.
- Fix automatic rendering of Markdown links containing brackets (especially a problem for Wikipedia links)
- Improved performance during window resizing and moving.
- Removed all inline-javascript from the `index.htm` and moved it to a new `main.js` in the renderer process.
- Links will not be rendered within comments anymore so that you can escape Markdown links as expected using backticks.
- Fixed wrong cursor positioning after the headings have been altered.
- Finally exchanged all mentions of "snippets" with "File metadata" or information, respectively, to reflect the fact that text fragments (a.k.a. "snippets") have been ditched several months ago.
- Fixed an issue that prevented from re-creating writing targets after deleting them without a restart of the app.
- Fixed inconsistent behaviour with the document search.
- When trying to close the main window immediately after modifying the open document, you will now not be prompted to save the document anymore. All changes will be saved automatically.
- Now files with more than one tag will have tag indicators more consistent to files with only one tag.
- On rare occasions, Zettlr instances run on Windows can enter a zombie state where the main process is still running albeit the main window has been closed. Trying to run Zettlr anew will fail with an error due to the (now non-existing) window being accessed during the `on-second-instance` event. This fix makes sure a window will be opened in any case if there is none prior to restoring Zettlr.
- Fixed the placement of the popups, so they should now be visible.
- Fixed the context menu on files that have visible tags.
- Fixed wrong citation suggestions after a change of the library file.
- Fixed a bug causing the attachment extensions to be checked case-sensitive, instead of case-insensitive.
- Fixed the search not saving the strings you were searching for after re-showing the popup.

## Under the Hood

- Re-throw errors during command run in Zettlr main class.
- Moved the dictionary to its own dedicated provider for more versatility and improved upon its functionality.
- Created an appearance provider which takes care of switching the Zettlr theming based upon user choices.
- Switched from the `build`-property `electron-build` toolchain to the API.
- Switched to `Electron 5.0.0`.
- Some CSS cleanup, again.
- Changed the way popups are closed from an invisible barrier div to a simple click detection handler.
- Added Table and Strikethrough support to the copy & paste operations.
- Moved the Table-of-Contents-popup to the ZettlrBody class.
- Removed excess debug code.

# 1.2.3

## GUI and Functionality

- Restore the "New Directory …" functionality.
- Fixed an error when trying to run the app on some Linux distributions.
- Added a link to download more translations for the app.

## Under the Hood

- Made sure a popup will always be displayed, even if the pivot element cannot be found.
- Bump dependencies.
- Apply `chmod`-fix to the Linux distribution (see #134 for more information).

# 1.2.2

## GUI and Functionality

- Fixed a bug preventing you from creating Writing Targets.
- Allow all unicode characters to be part of a tag.
- The Scrollbars are now bigger.
- The change between dark and light mode is now much smoother.
- Fixed the "Paste as Plain text" command behaviour when CodeMirror is focused.
- Dialogs now fit better on smaller screens.
- Added icons to the export options HTML, PDF, DOCX, and ODT.

## Under the Hood

- Fixed a logical error in a failcheck if there was no writing target assigned to a file previously.
- Switched to the Zettlr API for update checks to avoid hitting the GitHub rate limits.

# 1.2.1

## GUI and Functionality

- Removed the Quicklook overlay windows. Quicklooks now directly become standalone windows.
- General improvements to the default PDF template.
- On Windows and macOS, Zettlr now also fills up the recent document list in the Taskbar/Dock.
- Huge UX improvements.
- Improvements to the spellchecking engine. Now, it won't check inline code.
- We're removed the "Create new Directory" button from the toolbar, and made the "Create new File" button more visible by replacing the icon with a huge "Plus" sign.
- The Pomodoro timer now sends out notifications when a task has ended so that you'll always know what's up next!
- The find popup detects when you start to type a regular expression. If it's a valid regular expression, it will switch to a monospaced font, helping you to write the expression correctly.
- The find popup now remembers your search term on a per-session basis.
- Fixed the position of the popups. Now they won't cover the toolbar.
- Fixed the misbehaving markdown shortcuts in the formatting toolbar. Now block formats are replaced, not left in place when changing the formatting of a paragraph.
- Fixed a small bug in the PDF template that would render emphasised text underlined instead of italic in exported PDF files.
- Fixed the links inside footnote tooltips. Now they are readable and don't break out of the tooltip anymore.
- Fixed an error that prevented Zettlr from being able to automatically import language files.
- Fixed a bug causing emails not to render.
- Fixed a bug preventing you from clicking the "Print" icon on Windows.
- Fixed double-clicking the Quicklook and Print window title bar on macOS and Linux.

## Under the Hood

- Bumped dependencies. **Switched to `Electron 5` Beta**.
- The Quicklook-windows will now also load the correct CodeMirror-plugins from the autoload file.
- Moved out the recent files to its own provider.
- Design cleanup. Many variables have been renamed to make it possible to create new themes based upon the Berlin theme.
- The renderer does not constantly query the main process for up-to-date citations anymore, which both reduces CPU power and increases battery life.
- The popups can now be told if their contents have changed so that they re-place themselves correctly.

# 1.2.0

## GUI and Functionality

- **New Feature**: Zettlr can now import and export both `textbundle` and `textpack` files. Refer to [textbundle.org](http://textbundle.org/) for more information.
- Removed the Speech submenu from Windows and Linux, as it is only used on macOS.
- **Attention**: The recent documents submenu is now to be found in the `File` menu! It resides no longer in the toolbar.
- Added an "Inspect Element" context menu item if the debug mode is enabled.
- The context menu doesn't show up on directory items in the file list anymore, which it wasn't supposed to anyway.
- Fixes in the math rendering. Now the app will correctly render all equations, be they inline or multiline.
- Added a flag to let the app know if you want to receive beta release notifications. If you tick the checkbox, Zettlr will also present you with beta releases, so that you can stay up to date.
- When importing files, the "All Files" filter is now at the top and should be selected by default.
- Fixed a small bug that would render exporting of standalone files impossible.
- Rendered Markdown links now retain the outer formatting (e.g., if you wrapped the whole link inside bold or emphasis).
- The Zettlr default `tex`-template now doesn't break checkbox exports by including the `amsmath` and `amssymb`-packages.
- New shortcuts: Pressing `Ctrl+Enter` will insert a new line below the one in which you are currently, placing your cursor there. Pressing `Ctrl+Shift+Enter` will do the same but above the current line.
- Added context menu entries to copy mail addresses and links to clipboard.
- For compatibility reasons with some Linux distributions that reserve the `Alt`-key for dragging windows around it is now also possible to press the control key to follow links and initiate searches.
- Removed a bug that would allow multiple dialogs to be shown as some kind of "overlays" on top of each other.
- Updates to the design of the editor. Now the margins of the editor don't resize as soon as you change the font size.
- Updates to the zooming of the editor's font: Now it'll stop at both 30 percent and 400 percent for lower and upper limits. Exceeding these may yield very weird errors.
- The cursor over the Quicklook windows' window controls is now the default, not the dragging.
- Added `shell` syntax highlighting (using keyword: `shell` or `bash` [for compatibility with Highlight.js]).
- Adapted the styles - now the filenames stay readable even during global searches.
- If you drag a file out of the app and cross a directory, it won't retain its highlighted state after you finish your drag&drop-operation.
- Tags, internal links and normal links now only have a pointer cursor when one of the meta keys (currently: `Alt` or `Ctrl`) is pressed.
- Implemented formatting support for HTML paste operations. If there's HTML in the clipboard as you paste, it will be converted to Markdown so that the formatting is retained. If you do not want to keep the formatting, simply hold down `Shift` before you paste, so that the formatting will not be kept.
- Removed the minimum window size constraint so that the application window will be resizable to half a screen even on smaller devices.
- Restored the window maximise/minimise-functionality by double-clicking on the toolbar.
- Fixed a small bug that would throw errors on Windows and Linux if you would open a file in Zettlr by double-clicking it in the file browser while Zettlr was already running.
- Links are now correctly detected by the preview algorithm.
- Fixed a bug that would make it impossible to export Markdown files with strikethrough text using the Zettlr default template.

## Under the Hood

- Fixed a small logical error in the menu buildup process.
- The context menu in the `ZettlrBody` class is now always instantiated anew.
- Rewrote the logic of detecting and rendering mathematical equations.
- Updated the `KaTeX.css` stylesheet to the newest version and removed some errors (thanks to @Wieke for doing this).
- Rewrote the complete command structure of the app and branched it out into standalone files. Thereby the system becomes extremely modular and new commands can be written with ease. Additionally, it becomes possible to create shortcuts for certain commands.
- Fixed a small possibility of running into an error while performing a global search.
- Exchanged the variables for usage in `TeX`-templates with Pandoc-Style $-variables. Additionally, now all occurrences will be replaced with the correct value.
- Moved the JavaScript bits out of the Handlebars templates and added them to the Dialog handler classes.
- Code cleanup.
- Removed the complete KaTeX dist files from the Zettlr source and switched to using the shipped files provided by the KaTeX module, reducing the binary sizes, maintenance effort and code clutter at once.
- The Custom CSS is now a service provider.
- The configuration is now a service provider.
- The tags handler class is now a service provider.
- Removed the superfluous `getLocale`-functions from `ZettlrBody` and `ZettlrRenderer`.
- Pulled in the URL regular expression from the GFM CodeMirror mode so that the pre-rendered links by the command are the same as those detected by the GFM mode.
- Added the `ulem`-package to enable export of strikethrough and underline text.

# 1.1.0

## GUI and Functionality

- **Attention!** Installing this update will reset the application language to the detected system locale and reset all spellcheck choices (i.e. you will have to re-select the dictionaries using the preferences window). The reason for this is that Zettlr is now compliant with the regulations for language codes as laid out in the Best Current Practices No. 47 ([BCP 47](https://tools.ietf.org/html/bcp47)). To achieve this, all mechanisms of finding and loading translation files and dictionary files had to be modified.
- **New Feature: Paste Images**. From now on it is possible to copy images directly to the clipboard, then press `Cmd/Ctrl+V` in the editor and Zettlr will ask how to proceed. By pressing `Return` the default action will be taken: The image will be saved into the currently selected directory using either the original filename or a simple hash (for instance if you took a screenshot and there's no associated URL available), and it will be inserted at the current cursor position as a standard Markdown image tag, using the filename as title. If you don't press `Return` directly, you can adapt some options, such as the file size and the filename, and also choose a custom directory alternatively.
- **New Feature: Set writing targets**. You can set writing targets for files by right-clicking them in the preview list. Each file that has a writing target will display its progress in the snippets section. **Set an existing target to 0 to remove it.**
- **New Feature: Print support**. Just press `Cmd/Ctrl+P` to open the print preview, which is essentially an exported HTML file. Click the printer icon in the titlebar to print it!
- **New Feature: Custom CSS**. Beneath your tag preferences, you now have a new menu option that lets you override certain styles of the app to customise it even further! From now on, the sky really is the only limit for customising the app.
- **Huge updates to the statistics dialog**. We've added a lot of functionality to the statistics dialog. If you click the `More …` button in the statistics popup, the resulting dialog now presents you with a overhauled interface. Now you'll be able to filter your data by week, month, and year. Additionally, you can choose to compare the timeframe with the previous one (either week, month, or year). This way you'll be able to track your writing habits much more differentiated.
- Tags are now only rendered as such and detected by the internal engine, if they are preceeded by a newline or a space. This will prevent page anchors inside links (e.g. `example.com/page#anchor-name`) or words with hashes in them from being detected as tags.
- Switched from `Droid Mono` to `Liberation Mono` for displaying monospaced code and comment blocks because of better support for glyphs in the latter font.
- Fixed an issue with the titles of the exporting buttons for HTML, docx, odt and PDF.
- Fixed a small bug that made it unable to open standalone files from the directory list.
- Small fix to the margins of switches. General fixes to the colours of the input controls in dark mode.
- Fixed a bug that led to files reporting the same tags more than once.
- Search results are now readable even in dark mode.
- Fixed a bug that would not correctly transform the links of images dragged from the attachment sidebar onto the editor, causing errors by pandoc when trying to export the file.
- Task list items are now rendered directly after you leave the formatting. You don't have to leave the line anymore.
- Special tags that you've assigned a colour to are now displayed distinct from other tags in the tag dropdown list.
- Now changing dictionaries during runtime yields the expected effects: The full word buffer will be invalidated so that formerly-wrong and formerly-correct words are checked against the new dictionaries.
- Fixed a small bug that would cause users with French localisation to not be able to use the preferences dialog as it was intended.
- Fixed a bug that made it impossible to load new dictionaries from the user directory.
- Fixed a small issue that would display the full translation strings for dictionaries and languages that were not translated in the currently loaded translation, instead of just the language codes.
- Fixed a small bug that would, on some Linux distributions, lead to the operating system opening up loads of file explorer windows when the "Open Directory"-button in the attachments sidebar was clicked.
- Now it's not possible anymore to try to create files and directories within virtual directories.
- The cursor blinks now smoothly.
- Changes to the word-count chart: Now numbers are localised and the date is not in the ugly ISO format anymore.
- You can now easily search for a file to link with the newly implemented autocompletion list that will pop up if you begin writing an internal link (i.e. type `[[`). After accepting an autocomplete suggestion, Zettlr will either put the ID between the brackets, or the filename, if there is no ID.
- Fixed a bug that would throw an error if updating the config with no dictionary loaded on app boot.
- Fixed a bug that would move a file to a random directory instead of enabling you to actually copy said file outside the app, if you dragged the file out of the app and passed the directory list.
- Fixed the highlighting effect on drag operations. Now even if you use the thin sidebar mode, the directories where you can drop files will receive the highlighting shimmer.
- Added an option to hide the heading characters and replace them with a small tag indicating the heading level (`h1`, `h2`, etc). Off by default.
- Refined the rendering of links. Now, inline elements will be also rendered correctly inside rendered links.
- The app will now correctly scroll to the selected file again (if any).
- Added an option to hide directories from the preview list while performing a global search.
- Fixed a small error that would strip false positive tags on export (i.e. that would also strip escaped tags).
- Massive updates to the notification service provider. If a message is too long, it will be truncated when it is first shown to you. If you then click on the notification, it will expand itself so that you can read the full message. Click on it again to hide it. Additionally, the notifications are now the same height and move smoothly as soon as new notifications arrive or old ones get removed.
- Gave the exporter an update: Now, if Pandoc experiences an error during export, you will be presented with a better error dialog which even lets you select portions of the error message for you to google them.

## Under the Hood

- Moved the input styling to the geometry section and only left the colouring in place.
- Added a `data-default-action` support for Dialogs. Now there can be a button with the attribute `data-default-action="data-default-action"` (repetition necessary for ensuring a correct DOM structure) in each dialog that will be focused on instantiation of the dialog, thereby enabling a simple "default action".
- Small changes to the translation files to remove some duplicates.
- Added `md5` for generating simple hashes.
- The `ZettlrDictionary`-class is now an `EventEmitter` and emits `update`-events whenever the composition of the loaded dictionaries changes.
- Renamed the default theme to its correct name: **Berlin**.
- Small changes to enable on-the-fly theme CSS replacement.
- Better escaping of some feedback strings in the preferences template.
- **The app is now BCP 47 compatible. This means that it should be possible to load every translation file and every dictionary folder using the correct language tag, instead of having to fall back to the crude xx_XX-type Zettlr used until now.**
- Moved the editor-specific `getWordCount` function out as a helper function.
- Added an `updateFile` method to the `global.ipc` to enable files to update themselves silently if something changed.
- Moved the calculating functionality of the `ZettlrStatsView` class to the main process's `ZettlrStats` class.
- Removed the `ZettlrStatsView` class and moved the triggering functionality to the `ZettlrBody` class accordingly with the other popups/dialogs.
- Branched out the `ZettlrDialog` class so that all functionality is now provided by specialised dialog classes that inherit from the base class.
- Rearranged the options within the "Advanced" tab in the preferences dialog.
- Moved out all CodeMirror `require()` to a new file called `autoload.js` in the assets directory to save space in the main `ZettlrEditor` class.
- Added a security pass to the droppable directories to make sure they don't accidentally accept the file and direct the main process to move it out of the app instead of moving it to themselves.
- **Switched back to `electron 3` for the time being, as `electron 4` still has a nasty bug that renders the toolbar unusable when exiting fullscreen on macOS (see https://github.com/electron/electron/issues/16418 ).**
- Switched to `nspell` for spellchecking, as the correction-finding algorithm works smoother and the repository is not as old as `Typo.js`.
- `makeExport` now returns a Promise instead of the Exporter object. The exporter is now only returned if it's call succeeded (by passing it to `resolve`).
- There is now the yarn command `yarn less:extract` available which extracts the CSS class names and IDs from the prebuilt styles. _Please note that you must run the `yarn less` command beforehand._

# 1.0.0

## GUI and functionality

- Added a written reason for why some preferences options failed validation and need to be corrected.
- Moved the attachment options to the "Advanced"-tab in the preferences window.
- Fixed a bug that threw errors when you tried to `Alt`-click a virtual directory.
- Fixed the bug that virtual directories got duplicated on the creation of new files.
- Added a "Donate" menu entry to the help menu.
- The startup overlay is now gone.
- Dictionaries can be selected and deselected at runtime.
- Fixed a bug that did not remove the file's ID in the preview list, after it has been deleted from the file itself.
- Added an option to deactivate the automatic closing of pairs of matching characters in the editor.
- The app now supports code folding! Now you can click the new, small arrows left to Markdown headings to collapse everything below it!
- Removed the customised word processor templates. Zettlr now uses the default reference docs provided by Pandoc.
- Projects can now also be exported to odt, docx, and HTML.
- Added tag autocomplete. Now when you start typing a `#`-character, you are presented with a list of tags you already use inside your files, so you don't use similar (but not same) tags in different files.
- Added `citeproc-js` integration: Now you can point Zettlr to a JSON CSL-file (ideally generated by Zotero) and it will automatically enable you to put `@BibTex-ID`s or even complex Pandoc citations in your text, which will not only be automatically replaced by a correct citation (only Chicago supported, because it is only a preview), but also renders a preview bibliography! Additionally, if you point Zettlr to a CSL Style file in the settings of a project, it will use this file to generate your citations!
- Added an option to change the `sansfont` property of `LaTeX`-documents, used mainly for headings.
- The Pomodoro timer now remembers your settings on a per-session basis.
- Added an additional check to see whether or not a huge number of words has been pasted into the editor. If so, the word counter won't count these towards the overall counter. So if you need to paste in whole documents, this won't raise your word counter absurdly high.
- Fixed a bug that rendered unwanted Math previews.
- Added file-open buttons. Now, whenever you are required to select a normal file, Zettlr provides you with a button that lets you choose the file comfortably.
- Zettlr now features an additional "Display" preferences tab, which lets you control all things that define Zettlr's appearance.
- You can now constrain the maximum size of images in the editor, separated by maximum width and maximum height.
- Updated the about dialog to now feature a tabbed interface containing main projects with licenses for the four big projects Zettlr use (Electron, Node.js, CodeMirror, and CitationStyleLanguage), all complementary projects, and the license of Zettlr itself.
- Now only escaping characters are formatted, not the characters following them.
- Fixed a bug that would prevent you from being able to modify an already loaded image without restarting Zettlr, because it would cache the image and not reload the modified version of it.
- Updated the styling of form elements: Now ranges and radio buttons are also displayed in the Zettlr design.
- Added an option to set a custom TeX template for PDF exports both in the general PDF preferences as well as on a per-project setting.
- Restored the functionality to quickly navigate the files in the preview container using the arrow keys `Up` and `Down`. Also you can once again jump to the end of the list by pressing an arrow key while holding `Cmd/Ctrl`.
- Zettlr now sorts your files based on a natural sorting order. You can restore the ASCII-sorting (the sorting as it has been until now) in the settings.
- Tags can now be escaped with a backslash (`\`) to make sure they won't show up in the tag dropdown list and also won't render as tags.
- Keyboard navigation is much more reliable.
- Fixed creation of new files while writing in the editor with no file open.
- The search functionality in both editor and Quicklook windows has been enhanced. It is now faster and you have to explicitly request a regular expression search by typing it literally. This means: Searching for `/\w/` will select all words inside the editor, while `\w` will literally search for that string.
- Zettlr now supports internal links. If you place a pandoc-compatible identifier inside a markdown link, it will try to jump to the respective line. E.g., the identifier `#tangos-photography-and-film` will match the heading `# Tangos, Photography, and Film`. Simply use a standard Markdown link: `[Go to Tangos, Photography, and Film](#tangos-photography-and-film)`.
- Zettlr keeps some margin between the cursor where you are writing and the window edges, i.e. it won't touch the window edges anymore, but keep a nice distance.
- Quicklook windows can now be "popped out" so that they are no longer bound to the main window but can be dragged onto different displays, etc.
- Windows and Linux windows now follow macOS in having no native window frame, but instead they employ the same strategy as macOS: The toolbar is the top element inside the main window of Zettlr, featuring window controls and, additionally, a button to open the application menu from the toolbar.
- Zettlr correctly selects words containing apostrophs so that you can correct them adequately without the app "forgetting" the l' or 'll-part (or similar) of the word.
- There's now an option to copy a file's ID to clipboard, if the file has one.
- We've updated the Zettlr icon! It now matches the brand colour and has a modern look.
- The image size constrainers look nicer and more intuitive now.
- Added controls to determine which elements are rendered inside Markdown documents.
- Simplified the attachment file handling and enabled dragging the paths of the files into the editor (e.g., to insert images).
- Now the ID- and tag-search is case-insensitive.
- Changes to the ID generation: Now if you press `Cmd/Ctrl+L`, the generated ID will be pasted wherever your cursor is currently (e.g. inside all text fields). Zettlr tries to back up your clipboard's contents and restore them afterwards.
- Zettlr recognises IDs inside the name of a file. **If the ID pattern returns a match in the file name, this ID takes precedence over any ID that may be in the file's content!**
- Added context menu entry to open link in the browser.
- Images can now be dragged from the attachment pane onto the editor and will automatically be converted into valid Markdown links.
- The tooltip that displays footnote texts when you hover over footnote references now displays formatted text, and not raw Markdown.
- The zoom level of the editor's text is not lost on toggling the distraction-free mode anymore.
- Update to the citeproc search. If you type an `@` and begin searching for a work to cite, you can now also search through the title and don't necessarily have to know the ID anymore!
- Added basic tag cloud functionality. You have now a new button in your toolbar that shows you all the tags that you've used somewhere in your files. You can also copy the full list into the clipboard!
- Updates to the search functionality: Now the AND operator works as a requirement again (until now files have also reported search results if one or two of the search terms have matched, even if they were all required). Additionally, the tag search within files now accounts for a hashtag in front of the search term.

## Under the hood

- Documentation update in `ZettlrValidation`.
- Updated the `.dmg`-installer file with a better background image.
- Consolidated the `package.json` build fields.
- **Warning: The app ID has changed from `com.zettlr.www` to `com.zettlr.app`.** [For the implications please check this link](https://www.electron.build/configuration/nsis#guid-vs-application-name) -- the change only affects Windows users.
- Refactored the complete menu logic to make it more accessible.
- Added a global `notify()` method in the renderer process for convenience.
- Added an option to make footnotes inside files unique prior to project exports.
- Moved the dictionary functions to the main process for asynchronous background loading.
- Began using `tern.js` for better autocompletion.
- **Fundamental Core Update**: Now on each request for a new file tree (using the command `paths-update`) not the whole object is sent towards the renderer because of app crashes arising from the use of synchronous messages via the new `typo`-channel. Instead, a dummy list is sent containing only the properties that the renderer accesses anyway. This way not only the amount of data is reduced quite significantly, but also the app does not crash on file and directory operations.
- Removed an additional openPaths-update during the renaming of root files.
- Now the current directory is re-set correctly after renaming the current directory.
- Refactored the context menu to resemble the same structure as the application menu.
- Switched to the `handlebars.js` templating engine.
- The `askSaveFile()`-dialog is now non-blocking.
- `ZettlrFile` objects won't forcefully try to move a file to trash while handling watchdog events anymore.
- `ZettlrRendererIPC` and `ZettlrIPC` now access the `ipc`-modules consistent with all other classes.
- Generalised the `askFile()` function in `ZettlrWindow` for further purposes.
- The `ZettlrConfig` now acts as an event emitter and emits `update`-events, whenever the configuration object changes. It can be subscribed to using `global.config.on` (to unsubscribe use `global.config.off`).
- Added a `global.ipc.notify`-function to easily send notifications to the renderer.
- Added a "cachebreaker" to the preview images in Zettlr.
- Moved a lot of files around: The CSS, Fonts, JavaScript and the template files are now in the `common` directory, so that it makes sense that there can be multiple windows that share those files.
- **ATTENTION: We've stopped committing the compiled Handlebars templates and CSS files to the repository, so even if you don't develop styles or templates, you now need to run `yarn/npm less` and `yarn/npm handlebars` before you run the application!**
- Removed a bunch of superfluous pass-through functions from the `ZettlrRenderer` class.
- Bugfixes in the `ZettlrExport` class.
- Switched to documentation.js for generating the API documentation.

# 0.20.0

## GUI and functionality

- Fixed a bug during import that resulted in crashing the app if no Pandoc was found.
- Updated the styling of the app to make it feel more modern.
- To open a file directly by typing its name into the search bar you don't have to get the capitalisation correct anymore.
- It is now possible to traverse the file tree directly by clicking on the directories inside the preview pane. Use a single click to make that directory your current one, or use an `Alt`-click to traverse back up to its parent directory.
- Now the "Save changes before quitting?"-Dialog won't appear — all your files will be saved immediately before quitting.
- Zettlr now remembers your last opened file and the last selected directory and restores them on each restart (if they still exist).
- Images can now also have pandoc attributes assigned (in curly brackets after the image tag) and will both render correctly inside Zettlr and work as intended on export.
- The app will now remember its size and position on screen and restore it after a restart.
- Changes to the design of the dark mode. It's now a little bit blue-ish and the colours are finally adapted to the brand.
- The directory list is now way less cluttered and looks way better than before.
- Dropping images onto the app is now possible!
- Added the long-commented-out blockquote command to the context menu.
- iframes will now be rendered as well (such as the embed codes by YouTube or Vimeo). Note that only `<iframe>`-tags will be rendered, so Twitter embed won't work, for example.
- Removed a small bug that would use the text selection cursor over directories after you've dragged a file.
- Zettlr now remembers the last directories you were in when you successfully imported a file or opened a directory.
- Added `Droid Sans Mono` as monospaced font family and updated the fonts around the app.
- The Zettelkasten ID doesn't need to be in the format `@ID:<your-id>` anymore. Also the zkn-links can be customised.
- The generation of IDs is now up to your creativity.
- Made the search progress indication better. Now, instead of the background filling up with sometimes ugly colours, a circle just as for the Pomodoro timer is used.
- The file snippets now hold additional information, such as the ID of the given file or the amount of tags. Additionally, if you hover over the number of tags, a popup will tell you *which* tags the file holds. Directories also now show their number of children elements (both directories and files).
- The text snippets have been removed from the app.
- The Quicklook windows now follow the application's theme.
- Fixed a bug that generated a falsy first search cursor and prevented case insensitive searching.
- Added extended statistics. Now you can exactly see when you've written how many words by clicking the new button in the small statistics popup.
- You may now use `#`-characters inside tags.
- macOS users now have an inset titlebar to make the app feel more immersive while not in fullscreen as well.
- QuickLook windows now display the headings in the correct size again.
- On smaller displays, Zettlr now has smaller margins and paddings so that each display size's space is used best.
- Removed the `ID`-button from the toolbar. The command is still present in the menu and still works using the shortcut `Cmd/Ctrl+L`.
- Fixed the bug that the attachment pane tooltip was partially hidden.
- Quicklook windows are now constrained to the body area, and cannot be dragged over the toolbar.
- Added validation to the settings so that you can't accidentally set wrong values.
- The default buttons for dialogs are now reactivated, so you can remove files and folders by simply hitting `Return` to confirm the removal.
- Anything markdown-specific (links, tasks, images) won't be rendered in any mode other than markdown anymore. So you can now rest assured that your links won't be converted and comments won't be displayed the size of headings in comment blocks or something.
- Indented tasks are now rendered.
- The table of contents now ignores comments in comment-blocks (no matter which language) and also has a better detection for the level of these.
- Fixed a bug that threw errors on moving directories around.
- Added Math inline-rendering.

## Under the hood

- Implemented the try/catch construct around `ZettlrImport` to actually catch the errors that were thrown by this function.
- Added globally accessible config getters and setters so that the `ZettlrConfig`-object is now reachable from within all classes in the app.
- Changes to `ZettlrWindow` to create windows using programmatical boundaries.
- Updated the image finding regex again.
- Reorganised the font families in the less resources.
- The popup is now much simpler to call.
- Removed instantiation from both ZettlrImport and ZettlrExport.
- All Zettlr installations now receive a unique UUID.
- Using `global.config.get` it is now possible in the renderer to access the configuration programmatically without the need to send events.
- Replaced all renderer configuration requests with the new, faster and synchronous method.
- Fixed a missing dependency in `ZettlrAttachment`.
- Updated to `electron` 3.
- Changed `app.makeSingleInstance` to `app.requestSingleInstanceLock` as recommended by the docs.
- Updated dependencies to the newest versions.
- Image preview rendering is now independent of `path`.
- Refactored the complete configuration setting process.
- Explicitly set `defaultId` on confirmation dialogs.
- `detach()` is now called only after the move operation of a `ZettlrDir` has been completed to remove the `parent`-pointer.

# 0.19.0

## GUI and functionality

- **Import functionality**: Now you can import from nearly all file types pandoc supports into Zettlr. Simply select the desired target directory and select File -> Import files!
- Added a lot of **exporting** options. More are still to come!
- **Export Markdown files as reveal.js presentations**: From 0.19.0 on, Zettlr will support the export of reveal.js-presentations. Also, there's theme support built in!
- If you insert a footnote, the cursor is not moved throughout the document so that the writing flow is more immersive.
- The text field used to edit a footnote reference text is now automatically focused.
- The editor will now directly mute lines when in full screen as soon as you change the preference setting for this. You don't have to move the cursor anymore for this.
- Fixed a bug that showed a dedicated _file_ menu when right-clicking directory ribbons and then threw errors if you clicked on anything in the menu.
- Fixed the strange behaviour of Zettlr telling you there are no suggestions for a word, although you did not right-click a wrongly spelled word.
- Inline links rendered inside headers are now always the correct size.
- Email-addresses are now correctly identified and will be rendered as clickable links as well. If you `Alt`-click on them, they will open the default email option (i.e. they are the same as clicking on any website's email addresses).
- Fixes to the project feature.
- Made the dictionaries finally independent from the four default translations.
- Added about 70 languages to the four default translations. This means: If you now include a custom dictionary or a custom translation, chances are high that it will be detected and translated automatically!
- Added a bunch of dictionaries that now come shipped with the app.
- Finally found & fixed the bug that kept detecting whole swathes of text as links and inserted them on link insert or didn't detect any link at all.
- Transferred the download page in the updater to the new download landing page at zettlr.com/download.
- Clicking on marked tags in the preview list will now trigger a search for these tags.
- Added support for `TeX`-files. So in case you want to export something to PDF, you can add custom `LaTeX` statements in their respective file to amend the styling Zettlr applies.
- You can now rest assured that on export of projects with nested files all images, even relative ones, will successfully be rendered in your PDF output.
- Changes to the HTML exporting template. Now, images should always fit on screen.
- You can now create `LaTeX` files by using the extension `.tex` when creating new files.
- Better Pomodoro counter.

## Under the hood

- Changes to the `runCommand` method in `ZettlrEditor`.
- Changes to the `insertFootnote` command.
- Changes to the `_editFootnote()` method in `ZettlrEditor`.
- Changed the event type the editor is listening to when you finished editing a footnote from `keyup` to `keydown`.
- Moved the inline and block element rendering functions to their own commands to reduce the file size of `ZettlrEditor`.
- Fixed the task recognition regex to prevent ugly errors logged to the console if you entered on an empty line a task list item directly followed by braces (such as `- [ ](some text)`).
- Additional security checks while building the context menu.
- Amended the regex for rendering links. Also provided a callback option for CodeMirror to be able to port the plugin fully externally and integrate it into other instances.
- Added `ZettlrImport` class for handling file imports.
- Removed the unnecessary PDF exporting LaTeX template from the pandoc directory.
- Added another newline character when gluing Markdown files together on project exports.
- Fixed a bug that would not read in a saved project config on restart.
- Huge changes to the selection and retrieval of dictionaries for the spellchecking algorithm.
- Made the regular expression detecting links in the clipboard non-global and limited it to only detecting single links in the clipboard.
- The download page will now count all updates by users to keep track of how many users are using the app (only the click is counted, no personal information is collected). To avoid detection of you updating, simply visit zettlr.com/download manually.
- Amended `ZettlrRenderer` by a function to programmatically trigger global searches.
- Added `.tex` to the list of supported file types. Added a mode switch to `ZettlrEditor`s `open()` method.
- Small fix to the toolbar CSS for not having a hover effect on the Pomodoro button in dark mode.
- Change to the `less.js` script. It now minimises the CSS output to further optimise the styling.
- Spell checking is now off by default in fresh installations to speed up the first start.
- Amendments to `ZettlrProject`, `ZettlrFile` and `ZettlrExport` to ensure relative image paths are accurately converted into absolute ones on exporting them.
- Streamlined setting the `ZettlrWindow` title. `Zettlrwindow::setTitle()` is now deprecated.

# 0.18.3

## GUI and functionality

- Now the list design and all other colours and syntax highlighting should be fixed again.
- `ALT`-clicking files now opens them as QuickLook windows.
- Now Quicklook windows render the content automatically as the main editor does. Only the previewable elements will not be rendered.
- Fixed a bug that allowed you to try to create files, folders and virtual directories although no directory is selected.

## Under the hood

- Cleaned up the mess inside the LESS resource files and removed the global pollution with CSS styles that led to strange rendering behaviour.
- Replaced the `net` command to check for updates with the better package `got`, thereby reducing the amount of requests to one only. Therefore, `is-online` also has been removed.
- Updated dependencies. Switched to electron `2.0.8`.
- Changes to the `_gen()` and `select()` methods in `ZettlrPreview`.

# 0.18.2

## GUI and functionality

- Minor fix to the style of `code`-blocks in modals.
- Fixed a bug that prevented you from immediately re-selecting the previous file by simply clicking it again, after you opened an external markdown file in Zettlr, which then was selected automatically.
- Fixed an error thrown if a root file was removed remotely.
- Fixed Zettlr always asking to replace a file although it hasn't been modified remotely.
- Fixed a missing translation for changed files.
- Fixed the threshold for being close to surpassing average from 50 words below average to the half of average. 50 words were definitely too narrow for anyone to really see the intermediary message.
- Fixed some design rules.
- Reallowed arbitrary text selection inside the editor (mainly necessary for macOS's quick lookup functionality).
- Added styling for horizontal rulers (`* * *`) and escaped characters (e.g. `\*`).
- Fixes to the new tooltips. Now all tags receive the nicer tooltips on mouse over.
- Replaced the old footnote tooltip bubble, which did not look nice, with the much better `tippy.js`-bubbles.
- Added HTML syntax highlighting.
- Fixed an error on the export of Markdown files with code blocks.
- Added syntax highlighting capabilities in fenced code blocks for the following languages (use the words in brackets after the beginning of a code block, i.e. `\`\`\`javascript`):
    - C (c)
    - C# (csharp)
    - C++ (cpp)
    - CSS (css)
    - Java (java)
    - JavaScript (javascript)
    - LESS (less)
    - Objective C (objectivec)
    - PHP (php)
    - Python (python)
    - R (r)
    - Ruby (ruby)
    - SQL (sql)
    - Swift (swift)
    - YAML (yaml)

## Under the hood

- Added an additional check to definitely determine if chokidar has choked or the file has indeed been modified remotely.
- Lots of documentation has been added to the source code.
- Moved the `tippy()` function from the `ZettlrRenderer` to the correct classes (`ZettlrToolbar` and `ZettlrPreview`).
- Changes to the link detection regex in `ZettlrEditor`.
- Changes to the `export.tex` LaTeX export template. It now provides the `Shaded`-environment Pandoc requires on exporting files containing fenced code blocks.
- Added some amount of `HTML` syntax highlighting.
- Added a multiplex mode that can highlight fenced code blocks.
- Changed signature documentation of `ZettlrRenderer`'s `setCurrentFile` method to reflect the actual process (it is being passed a hash, not a file object).
- Changes to the `_tags`-array in `ZettlrPreview`. Now, the array is never completely regenerated, but resized according to the actual `_data`-array. The changes have affected the functionality of the functions `_gen()` and `refresh()` in this class.
- Added a `remove()` method to `Zettlr` for root files wanting to delete themselves.

# 0.18.1

## GUI and functionality

- Now it's possible to download and install custom translations for Zettlr! If you want to use a translation that is not (yet) officially bundled with the app, simply import the translation JSON-file into Zettlr using the respective option. It will immediately be available for selection within your preferences (but a restart to apply the change is still necessary). The language file must be in the format `aaa_AAA.json` so that the app can detect the language by looking at the file name.
- Numbers are now localised with the correct delimiters.
- Zettlr now automatically indents text using four spaces to better work with other Markdown parsers.
- Changed resizing constraints: Editor can now have 90 percent width at maximum.
- Fixed a small bug that lets you open non-markdown files as roots.
- You can now copy selected Markdown text as HTML! Just press `Cmd/Ctrl+Alt+C` instead of `Cmd/Ctrl+C`.
- Added an online-check. From now on, if you are offline, Zettlr won't show you ugly error messages, but a simple notification that you are, in fact, offline and Zettlr can't check for updates.
- Improved footnote placement.
- Improved the placement of images in exported PDF files.
- Increased search speed and fixed internal errors in displaying search results.

## Under the hood

- Changes to `getSupportedLangs()`: The function now returns a dynamically generated array of all available translations. This also includes language files that are placed inside the app's data directory (in the subdirectory `lang`).
- Changes to `i18n.js` to reflect the fact that a language could also be located inside the application data directory (it now first tries to load the file from within the app, and if this fails searches for the file in the app data directory).
- Zettlr now preserves the linefeeds of a file on saving.
- Refactored the app's LESS and style handling.
- Simplified the theme toggling.
- Consolidated CSS styles.
- Updated dependencies. Switched to Electron `2.0.6`.
- Removed `package-lock.json`, because nobody uses them anyway and yarn `1.9.2` just complained about them.
- Changed resizing constraints: Editor can now have 90 percent width at maximum.
- Fixed a logical error in `ZettlrConfig` that allowed non-markdown-files to be opened as root files.
- Buffered the update check with an online-check. Renamed the original `check()` to `_fetchReleases()`.
- Fixes to the footnote placement.
- Removed an unused function from `ZettlrEditor`.
- Removed excess `console.log` from `ZettlrBody`.
- Added an additional security check before marking results in the editor instance.

# 0.18.0

## GUI and functionality

- Added the project feature: Now you can convert directories into "projects" (via context menu). A project is simply the possibility for you to adjust PDF options for a set of files differently than in your general PDF settings and tweak the generation a little bit more. It is thought especially for exporting many files into a single PDF file, and has options to generate a table of contents or a title page. _All files in the project directory and all of its sub-directories are concatenated in the same way as the preview list does it. Directories themselves are ignored. Then all these files are simply glued together and exported using the special settings you've given the project._
- Included tag preferences. These allow you to assign colours to specific tags, so that you can see in the preview list directly which files contain specific tags (such as, e.g., `#todo` or `#in-progress`) to have an overview over the work you need to do or categorise your files.
- Now the editor should correctly resize itself if the window itself changes its size.
- Now, if you use the combined view, Zettlr recognises a second click on an already selected directory and switches to the preview list instead. If you do so while the expanded mode is active, nothing will happen.
- I finally found the bug that was showing `NaN` instead of real numbers in the stats view. Now it should work on all systems just fine. (It only happened when there were less than thirty days of recorded statistical history available.)
- Adjusted the placement of the dialogs. Now they should definitely be placed in the center, if they are smaller than the window and should never result in a scrollable window.
- The dialog windows should pop up much faster now.
- Changed the styles of all dialog windows, and made pretty especially the PDF preferences windows.
- Replaced the system default's title popups with nicer looking popups.
- Changed image preview rendering. Now, images smaller than the viewport will not scale up to fill the full width, but remain smaller than the viewport width.
- Added a preview rendering of task items with checkboxes.
- Now Zettlr will directly react to you clicking with your mouse into the window and doesn't require you to click a second time after the app has been focused again.
- Snippets are now off by default.
- Fixed a small error that led to the editor behaving strange after resizing the sidebar.
- There is now no lag anymore on saving files. As a side effect, the global search is not exited when you change a little bit and then save the file.
- Changed PDF export.
- Small fix to the ZKN tag detection.
- Added additional error handling in the updater (so you know _why_ Zettlr couldn't tell you why no update check is possible).
- Renaming files is now faster.
- If you now begin to drag a file, after you have stopped dragging the file (i.e. either you dropped it onto a directory or you dropped it somewhere else to cancel the move), the preview pane will be shown again.
- Now it is possible to drag out Markdown files from Zettlr into other apps.
- Clicking on the "No open files or folders"-notification when there are no open folders or files in the directory tree will automatically show the open-dialog.
- Fixed the theming in the QuickLook windows. Now they will be the same theme as the app itself.

## Under the hood

- Finally renamed the `strong` element in the file tiles in the preview list to a simple `p` to re-gain semantic correctness there.
- Lots of LESS-code added, several other files have been changed.
- Added an event listener to Window resizes to change the editor's width accordingly with the `resizable` activated.
- Changes to `requestDir()` function in `ZettlrRenderer`.
- Changes to the Statistics viewer.
- Changes to `ZettlrDialog`.
- Changes to `ZettlrRenderer`. Now the translation strings will be copied into the memory of the renderer process directly. This results in better overall performance, especially in dialogs, for which a lot of such strings are needed.
- Updated development dependencies: `electron` is now `2.0.4`, `electron-builder` is now `20.19.2` and `less.js` is now `3.5.3`.
- Changes to `ZettlrBody`-proceed function.
- Added `tippy.js` to the list of dependencies; replaced standard system titles with Tippy titles.
- Added the `acceptFirstMouse` option to the creation of new `BrowserWindow`s.
- Now refreshing the editor instance after dragstop of the divider between combiner and the editor.
- Removed an unnecessary if-statement in `ZettlrToolbar`.
- Added a method to only update the current file in the renderer process, which speeds up saving *a lot*.
- Additional check in `ZettlrVirtualDirectory`.
- Changes to the `LaTeX` export template.
- Replaced the complicated and unreliable tag recognition to a much simpler regular expression.
- Error handling in `ZettlrUpdater`.
- Changes to the process of renaming files. Now the renaming process should be reflected quicker in the renderer, because we don't send a complete new path object, but only the specific, renamed file.
- Fixes and changes to the dragging behaviour in the renderer.
- Added a dragging event, so that the main process automatically enables dragging out of the app.
- Added the `getRenderer()`-function to `ZettlrDirectories`, so that the `EmptyPaths`-object can send the respective event to the main process.
- Combined the `setContent()` and `save()`-functions in `ZettlrFile`, because there was simply no need to have them separated. Also, removed the `modified`-flag from the file.

# 0.17.1

## GUI and functionality

- **Combined preview and directory pane**. Now only one of both is visible, never both, but also never none. Pressing `Cmd/Ctrl+1` and `Cmd/Ctrl+2` will still toggle visibility of both preview and directory pane, but not in parallel anymore. So hiding the preview pane will automatically show the directory pane and vice versa. Also, if you are on the preview pane, moving with your mouse to the top of the pane will show an arrow that lets you enter the directory pane again. Zettlr will automatically switch to the preview pane in a number of cases: Selection of a directory, searches, and renaming of files.
- Added syntax highlightning for Markdown tables.
- Resizing of combined tree view and preview pane as well es the editor is now possible.
- Changes to the HTML export template. Now tables are better integrated, as well as blockquotes.
- Added an option to choose whether or not the combined view or the regular, old view should be used for preview and tree view.

## Under the hood

- Removed some unnecessary toggle-functions.
- Changes to the styles of preview and directory panes.
- Changes to the main template.
- Markdown table detection is now handled by the ZKN-mode.
- Changes to the styles for enabling both extended and narrow sidebar mode.
- Added another check for popup height in `ZettlrPopup` to ensure popups can be displayed on screen and don't end up being cut off by the window.

# 0.17.0

## GUI and functionality

- Added full stops after TOC-ordinals.
- The `HTML`-export (e.g., for printing) does not rely on `pandoc` to be present on the system anymore. In other words: `HTML`-export is now working everywhere and has no prerequisites anymore. _Attention: As we do not rely on pandoc for HTML exports anymore, this means that the HTML format is likely to suffer from some inconsistencies, as the rendering engine is way less advanced than pandoc. Yet, this should not pose a problem, as the HTML-export is intended to be for quick previews and prints only._
- Added a bunch of options for exporting files, such as:
    - Choose whether to save the exported files in the temporary directory (which is expunged on each restart of the system) or in your current working directory (meaning they are persistent across system reboots and are also accessible normally through your file explorer).
    - Strip Zettelkasten-IDs (such as `@ID:yyyymmddhhmmss`).
    - Strip tags (in the format `#tag`).
    - Completely remove internal Zettelkasten-links (e.g. `[[<link-text>]]`).
    - Only unlink internal Zettelkaten-links (i.e. transform `[[<link-text>]]` to `<link-text>`).
- Switched to the better `xelatex` engine to render PDF documents.
- Added a great number of PDF export customization options. More will be coming in the future (depending on necessities and user wishes).
- Added a feature that search results now also are shown on the scrollbar so that you know exactly where the matches reside in your document.
- Replaced the ugly find-in-file dialog with a Zettlr-style popup and added a replace-function as well. Simply press `Return` while inside the replacement-field to replace the next occurrence of your search term, or press `ALT`+`Return`, to replace *all* occurrences at once. **The search is case-insensitive**.
- Introducing a **distraction free mode**, which can be toggled by pressing `Cmd/Ctrl+J`. This makes the editor fullscreen and mutes all lines except the one in which you are currently working.
- Added option to recall up to ten recently used documents.
- Hashtags are now not rendered, when they are not preceded by a space or are at the start of a line. This prevents links with anchor-names being displayed wrongly.
- Added a shortcut for inserting footnotes: `Ctrl+Alt+F` (Windows+Linux) or `Cmd+Alt+R` (macOS).

## Under the hood

- Moved all exporting functionality to a separate class, `ZettlrExport`.
- Removed unnecessary CodeMirror plugins.
- Removed unnecessary styles and some unnecessary (b/c unused) functionality.

# 0.16.0

## GUI and functionality

- Introducing **Virtual Directories**. Now it is possible to add "ghost" directories to your directories that act as a subset of these directories. They are not actually present on disk (but are persistent with a so-called dot-file named `.ztr-virtual-directory`) and therefore can be used to create collections of files by manually adding files to them. _You can only add files to these virtual directories that are present in the containing directory. Also, you cannot move them because they are bound to their parent directories._
- Fixed a bug that threw an error every time you tried to delete a directory with no file open currently.
- Fixes to the inline commands. Now, when you press `Cmd/Ctrl+I` or `Cmd/Ctrl+B` a second time after you finished writing your strong/emphasised text, Zettlr will actually "exit" the bold/italic markings and not try to insert them a second time. (_Note that it will still insert the end-markings if the characters directly after the current cursor position are not the end-markings_).
- Fixed a bug that threw errors if you were to rename a non-opened file.
- Fixed a bug that threw errors if you were to rename a directory, while none was selected.
- Prevent arbitrary selection in the app to make it feel even more native.
- Huge performance boost on selecting directories and files.
- Translated remotely triggered file- and directory-events.
- Finally fixed the bug that the end-search button disappeared and the input field went in disarray when the window size was too small.
- Re-introduced feature that Zettlr asks the user to replace the current editor content, if the current file has been changed remotely.
- Now, if the current file is removed remotely, Zettlr automatically closes the file in the editor as well.
- On updates, the download URL to GitHub now opens on the system's browser.

## Under the hood

- Removed an excess `console.log`.
- Implemented `indentlist` plugin directly in Zettlr core.
- Continued work on virtual directories.
- Small changes to `Zettlr` and `ZettlrDir` classes.
- Small changes to the markdown shortcut plugin.
- Fixed a small error in `Zettlr` class.
- Removed a huge bottleneck in the directory selection logic (now the Zettlr main process will not send the complete `ZettlrDir`-object to the renderer, but just the hash, because the renderer has a full copy of the objects in memory).
- Removed the same, big bottleneck in the file selection logic.
- Updated all dependencies to their latest version. Thereby we've switched to Electron 2.0.3.

# 0.15.5

## GUI and functionality

- Additions to the search functionality. If you begin typing in the global search field, Zettlr will autocomplete your typings with exact name matches. This way you can directly open respective files from your searchbar by simply confirming the file to be opened with the `RETURN`-key.
- Zettlr will now automatically try to force open a file when you commence a global search, if there is a file containing the typed name somewhere in the system.
- If you click a link without the `ALT`-key now, the cursor will be automatically placed and you can edit the link exactly where you clicked without having to click the position twice.
- Fixes to the attachment pane — now opening a directory will always work.
- Now the vertical scrollbar in the editor uses the default cursor, not the text cursor.
- Fixes to the generation and placement of popups. Now a bigger margin to the edges of the window is ensured, and the popups are now a little bit wider to reduce the possibilities of ugly line-breaks.
- Small fix to the color of directory ribbons in dark mode.
- The attachment pane now refreshes on new attachments without the need to switch to another directory and then switch back. Also, after every watchdog run the renderer receives a new list of objects now in memory.

## Under the hood

- Small changes to the `_renderLinks()`-function in `ZettlrEditor`.
- Calling `_act()` in `ZettlrAttachments` even if there are no attachments to be able to still open the directory in these cases.
- Changes to `_place()` in `ZettlrPopup`.
- Changes to the `ZettlrToolbar` and `ZettlrRenderer` classes.
- Design-fixes.
- Removed an unnecessary check for the now non-existent `projectDir` option in the configuration constructor.
- Added a security check for additional `PATH`-variables in `ZettlrConfig`.
- Additional security-check in `ZettlrConfig`s `set()`-function to only add valid options. Now `set()` will return either `true` or `false` depending on whether the option was successfully set.
- Removed deprecated code from `ZettlrWindow` class.
- Added a security check in `ZettlrWindow`s `prompt()` function.
- Removed some unnecessary code from `ZettlrDir` class.
- Small changes to `ZettlrDir` constructor.
- Began first work on `ZettlrFilter` and `ZettlrVirtualDirectory`.
- Changes to `Zettlr` and `ZettlrRenderer` classes.

# 0.15.4

## GUI and functionality

- Zettlr saves a file prior to exporting to make sure you export what you see (WYSIWYE).
- Now Zettlr is more performant especially in documents containing a lot of links. Also, clicking a link _without_ the `ALT`-key pressed will now remove the link and make it editable, as intended.
- Design fix: Now the sorters in the preview pane don't alter the size of the directory field.
- Design change for Windows users: Now Zettlr on Windows uses the system's default font "Segoe UI", because as of strange font-smoothing effects, Lato is barely readable on Windows machines.
- Fixed a logical error in the script, so now Zettlr will remember where you were in a document and restore that view on every opening of a file (not persistent, i.e. if you close and re-open Zettlr itself, the positions will be reset).

## Under the hood

- Added `export` to the `CLOSING_COMMANDS`.
- Updates in `package.json`, updated dependencies.
- Fixed a wrongly placed `continue` in `_renderLinks()` in the `ZettlrEditor` class.
- Moved the saving of scrolling info from the `open()` function to the `close()` function in `ZettlrEditor`.

# 0.15.3

## GUI and functionality

- Removed some displaying of numbers during search.
- Added more file info - when you click on the word count, a small popup containing info about the characters, characters without spaces and also the selection is shown.
- Added a heatmap that shows you the relevance of the search results by adding a background color to the individual file ribbons. The more green and bright they get, the more relevant the file showed up in the results. **Important**: Files that do not match any of the selectors will be hidden as always, e.g. even grey files will at least fulfill the criteria!
- Removed directory ribbons while in search mode.
- Search mode will automatically be exited when selecting a different directory.
- Also, now when a search is done, the opened file will have all results marked in text so you can easily discern them from the rest of the text.
- Small design fixes.

## Under the hood

- Removed an unnecessary `paths-update` event.
- Augmented `getWordCount()` function to return the wordcount of any given string.
- Removed some strange artifacts from the search.
- Huge improvements to the search functionality.
- Finally implemented the new license in the files

# 0.15.2

## GUI and functionality

- Switched the directory indicator with the collapse indicator on root directories, so that the first always stays first.
- Huge performance increase in rendering the preview list.
- Small fix to the word count. Now an empty editor does not show that there's a word written.
- Removed the `Zoom` menu entry from the Window menu on macOS.
- The Reload-shortcut in debug-mode is now `F5`.
- Small fix to the Tag-recognition (now a `#` sign immediately followed by a delimiter character (e.g. spaces, line breaks or apostrophes) will not render a tag formatting).
- The Attachment pane will now scroll if there are too many attachments in it.
- Added an option to open the currently selected directory in the system's file browser (e.g. Finder on macOS or Explorer on Windows). The respective button resides next to the attachment pane's header.
- Small fix to the context menu: It will popup where the click occurred, and not where the mouse is when the menu is actually shown (noticeable especially when right-clicking a misspelled word).
- Augmented the autoclose-pairs with the default German quotes `„` and `“`.
- Changed the save function so that it does not save immediately, but gracefully implements a way to save changes any time a potentially file-closing command is issued (such as selecting another file).
- Changes to the design of the preview list.
- Removed the save-button from the toolbar and now Zettlr will not show you an indicator whether or not there are unsaved changes, because normally everything should be saved. In case changes are *not* saved under strange circumstances, Zettlr will still prompt you to save them if they would be lost.
- Fixed a small error that led Zettlr to believe that it doesn't need to reorder the opened root files and directories, although it should have, thereby having newly opened files pop up not at the top of the directories' list but at random positions somewhere in the directories.

## Under the hood

- Switched Preview-list rendering to `Clusterize.js` to keep huge lists renderable and reduce loading times.
- Removed the now unnecessary `ListView` and `ListViewItem` classes.
- Removed the unnecessary `file-revert` command handler in `ZettlrIPC`.
- Removed a `console.log` in `ZettlrPreview`.
- Added a `isModified()` function in `ZettlrRenderer`.
- Changes to `ZettlrRendererIPC` to accomodate graceful saving procedure.
- Upgraded dependencies.
- Coloured the output of the less compiler script so that it's easy to discern whether or not an error or a warning occurred.

# 0.15.1

## GUI and functionality

- **Switched license from MIT to GNU GPL v3. This also includes all prior releases!**
- Now if there is a valid URL in the clipboard it will be inserted as the URL on all images and links created, not just if there's nothing selected.
- Fixed a bug that prevented the opening of links if clicked with `Alt`-key pressed.
- Added the code indicators (backticks) to the list of auto-complete pairs.
- Fixed the rendering of internal links.
- Small changes to the design of file IDs.
- Moved the resize handles of quicklook windows completely out of the windows themselves so that they are more easy to reach and don't block the scrollbar.
- Fixed the colours of the directory sorters in dark mode.
- Translated the formattings.
- Updates to the readme.
- ID generation now also works if there is something selected.
- More generally: All CodeMirror commands (such as changing the formatting of a selection) will retain the selection you have made (i.e. they will save them, run the command and afterwards re-select what was selected previously).
- Fixed a small bug that could lead to errors while searching using the OR-operator.
- Updater now shows your current version in the update window.
- Small fixes to the styling of the update dialog.

## Under the hood

- Small change to the zkn-link regular expression (was greedy, now it is lazy) to prevent huge misrenderings in case two links were on one line.
- Removed the unnecessary `_sort()`-function in the `ZettlrDirectories`-class.

# 0.15.0

## GUI and functionality

- Fixed the button text color in popups.
- More shadow under the popups (makes them stick out more in the white mode).
- Now it is possible to open Markdown files directly with Zettlr by double clicking them or dragging them onto the app. Dropping also works for directories (#3).
- Zettlr now tells the Operating System that it is capable of handling `.md`- and `.markdown` files.
- Small fixes to the translations.
- Added an about dialog.
- Now Zettlr also converts "standalone" links (e.g. simple detected URLs without Markdown formatting around them) into clickable links. **Attention: Clicking now works with ALT instead of Shift!**
- Added a small popup to view some stats on your writing.
- Fixes to the word count (now also splits along line breaks).
- Moved all formattings to a small popup (indicated by the carriage return symbol). Also added other formatting possibilities, such as code, headings and blockquotes.
- Fixes to the formatting commands.
- Added an attachment pane (#6).
- Added an option to sort directories chronologically or according to name (#4).
- Begun adding zkn-functionality to Zettlr:
  - Now it is possible to use `@ID:<your-ID>` to give an ID to a file (generate one using the Toolbar Button or by pressing `Cmd/Ctrl+L`). If multiple IDs are defined in such a way, the first found will take precedence.
  - You can now tag your files using the Twitter-like syntax: `#hashtag`. Alt-Clicking on them will trigger a search for the tag.
  - You can now link searches in your files. If you type `[[search terms]]` this will trigger a directory-wide search for the search terms. If the link contains an ID in the format `[[@ID:<your-ID>]]`, Zettlr will try to get an exact match. If there is a file using that ID, it will be immediately opened. Also, a directory-wide search for all files referencing this ID will be conducted.

## Under the hood

- Fixed a small bug in the `ZettlrWatchdog` that prevented remotely added directories from being detected by the app.
- Given the classes `ZettlrFile` and `ZettlrDir` more authority over what happens with them. Now they're handling all events by themselves.
- Made the paths mandatory on creation of new `ZettlrFile` and `ZettlrDir` instances.
- Added `isFile()` and `isDir()` helper functions to check if paths actually denote a valid file or directory.
- Added `openPaths` configuration option to hold all opened paths and re-open them on every start.
- Small fix to the loading mechanism of the configuration to allow flexible arrays (needed for the `openPaths` option).
- Found **A LOT** of unnecessary and duplicate code in the `Zettlr` main class and removed it.
- Handle open events in `main.js` and make Zettlr definitively a single app instance.

# 0.14.3

## GUI and functionality

- Fixed a bug that prevented deletion of files and folders.
- Removed the now defunct autosave option in preferences.

## Under the hood

- Fixed a type error in `ZettlrWindow` that passed `undefined` instead of the window to the `showMessageBox` function.

# 0.14.2

## GUI and functionality

- Fixed input text color in popups (e.g., for new files and directories).
- Removed the autosave functionality. Now Zettlr automatically saves all changes "completely."

## Under the hood

- Updated `less.js` (dev-dependency) to latest version.
- Updated `chokidar` to latest version.
- Updated `electron-builder` (dev-dependency) to latest version.
- Removed all autosave-functions.
- `ZettlrWatchdog` can now add multiple paths to watch
- `ZettlrFile` can now also be root (e.g. have the `Zettlr`-object as parent)

# 0.14.1

## GUI and functionality

- Finally got rid of the horizontal scrollbar in the editor, that was visible on Windows and Linux systems
- Also, customized the scrollbar style to be more decent
- Major fixes to the User Interface (now looks way more modern and less cluttered)
- Fixed an error that did not update the snippet of a file on remote change

## Under the hood

- Added other files and directories to the ignore dirs of `chokidar`
- Fixed a small bug in the `poll()`-function

# 0.14.0

## GUI and functionality

- Now Zettlr can detect relative image paths (i.e. relative to the file in which they are referenced) and show these images successfully
- Fixed a bug that did not update the modification time of a file on save.
- Fixed the non-selection of the current file on directory selection
- Fixed a small bug that sometimes could throw an error when moving directories within the app
- Now a quicklook window can be brought to front by simply clicking its title
- Hid the textarea by default, so that on startup the editor field is clean
- Design improvements

## Under the hood

- Begun another code rewrite. This time, the focus is on two parts: First, prevent any access of object properties from other objects than `this`. Instead, use public functions (also, prevent calling of private functions from the outside). Second: Try to, again, move out some functionality from the Zettlr main class to shorten it.
- Removed unnecessary function calls in the renderer.
- Also added support for the [yarn package manager](https://yarnpkg.com/)

# 0.13.0

## GUI and functionality

- Fixed a bug that could lead to errors and misbehaviour if a huge number of directories and files was added
- Added toolbar button descriptions. Simply hover over a button with your mouse to learn about its functionality
- Added an autosave feature. Now, Zettlr keeps automatic saves of your current file.
- Added a reversion feature. With the revert button you can restore the editor content to the last saved state.
- Added an automatic check for updates. It is run on every start of Zettlr and can be called programmatically by clicking Help -> Check for Updates
- Fixed an error that disabled the end-search button in the searchbar.
- Fixed an error that did not refresh the preview list when a new file was created by saving an empty file.
- Fixed an error that did not select newly created directories in the tree view, although they were selected as could be seen in the preview pane.
- Small changes in the system integration.
- Additional check whether or not Pandoc and LaTeX are installed on the system.
- Added menu entries for downloading LaTeX and Pandoc.

## Under the hood

- Added the `ignoreDir` and `ignoreFile` helper functions to check whether or not a specific path should be excluded or not. This applies to directories and the watchdog. Ignored directory patterns (as regular expressions) reside in `source/common/data.json`.
- Ignoring the `jquery-ui.min.js` file on docs generation.
- Improved the documentation of the main classes.
- Updated to Electron 1.8.3.
- Updated Electron builder to 20.4.0.
- Forgot to update the dependencies for export last time.
- Moved the polling interval into `data.json`
- Added class `ZettlrUpdater` with barebone functionality.
- Added `additional_paths` in `source/common/data.json` to automatically append to electron's PATH as to make sure the additional fields in the preferences are no longer needed (unless in special cases).

# 0.12.0

## GUI and functionality

- *New feature*: Integrated dynamically generated **Table of Contents**! Simply click the hashtag symbol and a popup will appear that lets you quickly navigate through all headings in your file.
- *New feature*: Now **images are automatically displayed**, if they are on a single line (only the image, no other text)!
- *New feature*: Now **links are automatically rendered**! Simply shift-click on them! (closes #12)
- Improved the markdown shortcuts. Now, if nothing is selected, when you trigger the bold or italics option, the cursor will automatically be placed inside the formatting marks, so that you can start typing without having to worry about the placement of the cursor.
- Now, if there is a valid URL in the clipboard when you trigger the insert link/image commands, it will be taken automatically as the linking target, so that you only have to type in the text it should link to.
- Added Open-button to the toolbar to select a new directory (closes #2)
- Switched the icon font from fontawesome to the [WebHostingHub-Glyphs](http://www.webhostinghub.com/glyphs)
- Small UI fix in the preview listing
- Small UI fix: Now Zettlr auto-closes the following pairs of characters: `() [] {} '' "" »« “” ‘’ ** __`.

## Under the hood

- Moved supported filetypes to unified file `source/common/data.json`
- Documentation for all files added.
- `ESDoc`-support integrated for API documentation. Simply run `npm run docs:build` to generate a full documentation in `resources/docs`
- Moved the `handleEvent()` functions from the main objects to the IPC classes.
- Moved the toolbar buttons to `source/renderer/assets/toolbar/toolbar.json` as in the example of Electron Menu, to have more dynamic control over the generation of the toolbar.
- Updated dev-dependencies

# 0.11.0

## GUI and functionality

- Introducing a **pomodoro** counter! Now you can simply click on the circle at the right end of the toolbar to start a pomodoro counter. It alternates task-phases of 25 Minutes with short breaks of five minutes and, after every fourth task-phase, a longer break of twenty minutes. It also notifies you when a phase is over with a small notification and a soft sound. Head over to [the official website](https://francescocirillo.com/pages/pomodoro-technique) to get to know what this technique is about.
- Switched to default Lato font on all platforms (embedded the font in the app)
- Additional check whether or not a file/directory already exists at the target location when moving by drag'n'drop
- Some fixes to the Quicklook-windows
- Moved some development functions into a "debug" mode that can be activated in the preferences.
- Now the zoom in/out menu commands only zoom the editor itself, not the whole application
- Added a small little button to end a search (and thereby make visible again all files)
- Switched most dialogs to the smaller (and really nice) popups
- Moved the Exporting options directly to the new share button
- Now Zettlr shows default context menus for text fields
- Fixed an issue on opening new project directories that provided you with the current directory's path instead of the project directory
- Reversed direction of the changelog to display most recent changes at the top of the file.

## Under the hood

- Included jQuery and CodeMirror as npm packages for easier updating
- Added a `ZettlrPopup`-class for easy displaying of small forms and info texts, this will replace most `ZettlrDialog`-forms, because we don't need such a massive dialog box for a single text field (or something else)
- Updated electron to version `1.8.2`, updated other dependencies.
- Updated scripts section. Now the available commands are:
- `npm run start`: Start the development environment
- `npm run less`: Same command as previous, now only with more output
- `npm run build:quick`: Quick'n'dirty unpacked release for current platform
- `npm run release:this`: Build and pack the app for the current platform
- `npm run release:mac`: Build and pack for macOS x64 as DMG
- `npm run release:win`: Build and pack for Win x64 as NSIS installer
- `npm run release:linux`: Build and pack for Linux x64 both as deb and rpm

# 0.10.0

## GUI and functionality

- Fixed a small bug that did not remove the file list if the open directory was removed from the file system. Now, if the current directory is deleted, Zettlr will automatically select the parent directory.
- Small fix to the translations.
- Added a toolbar button that also triggers the export dialog.
- Fixed an issue that prevented you from autocorrecting misspelled words.
- Fixed the sorting of directories (now case insensitive)
- Fixed an error that didn't update the ID of a file on renaming
- Fixed an issue that threw errors sometimes while moving directories

## Under the hood

- Massive rewrite of the logic behind the preview pane. Now only necessary changes are actually re-rendered (and not, as was the case until now, everything), which decreases the locking-potential of the application as well as the average energy impact. Additionally, now it is possible simply to spit out one updated paths-object from main to simply trigger a (possible) re-render.
- Also massive rewrite of the logic behind the tree view. The changes have the same effects as those in the preview pane.

# 0.9.2

## GUI and functionality

- Changed paper format in the odt-template from "Letter" to "DIN A4."
- Now dialogs are correctly positioned (centered)
- Implemented notifications that can be used variously
- Watchdog now monitors changes to the file system
- Small fixes in functionality and translations

## Under the hood

- Added notification service (can be triggered by sending a `notify`-event to the renderer or call `notify()` on a body element.)

# 0.9.1

## GUI and functionality

- Fixed broken PDF export in 0.9.0
- Small improvement in the HTML export template. Now if you want to print out the HTML file, it should look way better than before.

## Under the hood

- Updated dependencies to electron 1.7.11 to react to exploit [CVE-2018-1000006](https://cve.mitre.org/cgi-bin/cvename.cgi?name=CVE-2018-1000006). [See the electron project's blog for more information](https://electronjs.org/blog/protocol-handler-fix).

# 0.9.0

## GUI and functionality

- Fixed a bug that did not show the exact word count of 1.000 words in the toolbar.
- Translated the word counter into de_DE, en_US, en_GB and fr_FR
- The preview pane now does not scroll to its top on saving if it does not contain the current file
- Heavily improved footnote placement and removement
- Footnotes now show on hover to ease previewing.
- Fixed a small error that threw errors on deleting file with no file selected
- Fixed selection accuracy in Quicklook windows after they have been resized.
- Added modification time of files in the file preview.
- Modified the night mode and snippets toggler to display the status as checkmark (also amended the translations respectively)

## Under the hood

- Updated development dependencies
- Additional security check in the `trans()` method
- Footnote plugin now features way better RegEx recognition and works reliably.
- Also, made the footnote placements and deletions to only create one single history event (so that you don't have to press `Cmd/Ctrl+Z` twice to remove the footnote/re-add the footnote)
- Added basic watchdog functions. Not very sophisticated by now but it works.
- Now package.json does not trigger a rebuild of all modules when electron-builder is called (as we only rely on those already prebuilt)
- Again some rewrites to slimline the app
- Renamed events (now dir and file are prepended for easier identification)
- Now the renderer is completely autarc concerning configuration as darkTheme and snippets. This means the renderer can now be reloaded in dev mode without screwing up the config in main. (`afterWindowStart()` has been removed and set in the renderer)
- Wrapped the menu generation into a class (making it possible to set menu items based on configuration options)

# 0.8.1

**This is an emergency patch**. It fixes an error on Windows and Linux systems that disabled the complete main menu, making it unable to execute commands from the menu (e.g., opening a new root folder).

- Fixes a bug that rendered the whole application menu unusable
- Minor localization fixes

# 0.8.0

## GUI and functionality

- Context menu over a erroneous word now gives you suggestions on possible replacements; selecting them will replace the word.
- Fixed a small rendering bug that caused the editor not to correctly select text after hide/unhide of either the tree view or file preview pane.
- Included a toolbar and moved the global search out of the preview pane
- Fixed a small bug in which the title of the main window still showed the title of the currently opened file after it has been deleted
- Fixed a bug that made it impossible to export to PDF on Windows when Zettlr was installed to the `Program Files`-directory
- Fixed a bug that did not close the overlay if there were no dictionaries selected for spell checking
- Finally implemented the make/unmake itemized or numbered list function
- Also, finally added an easy way to insert and remove footnotes.
- - Fixed an error in which you could not save "empty" files on the fly if you just started typing into the editor without any file open.

## Under the hood (i.e.: technical stuff)

- Replaced npm package `trash` with electron internal `shell.moveItemToTrash()`
- Hardened the translation package against potential errors and accounted for also probably missing translations

# 0.7.0

- Included Spellchecking (en_US, en_GB, fr_FR, de_DE, more languages on request)
- Translated app into English, German and French.
- Introducing **Quicklook**: Right-click on any note and click "Quicklook" to open the file in a small overlay window. This enables you to keep open a file while simultaneously reading (and copying text) from different files.
- Fixed a minor error with the detection of clickable links
- Fixed an error that prevented searching for exact phrases
- Added a short check that Zettlr does not try to move a directory into a subdirectory.
- Multiple minor fixes and improvements
- Preview pane and directory tree view can now be hidden via `Cmd/Ctrl+1` and `Cmd/Ctrl+2`

# 0.6.0

- Now the file lists are automatically sorted on renaming files to immediately reflect a possibly changed order.
- The global search now also includes the name of the file
- Fixed a small error that prevented Zettlr from searching the first file in the preview pane
- Fixed an error in the inter-process communication (IPC) that led to unexpected behavior when using Shortcuts.
- Fixed an error that prevented renaming of directories if a file was selected.
- And behind the scene: We've rewritten the whole code base and made it more efficient — that's why the version has switched to 0.6.0

# 0.5.1

- Fixed a bug that disabled the creation of new directories and instead threw errors
- Fixed an error that was thrown by pandoc on each PDF export.

# 0.5.0

- Improved drag and drop of directories
- Moving files now works via drag'n'drop as well
- Fixed a bug that led to undefined errors while trying to rename directories
- Much cleaner arrow-key navigation through the preview pane — now failsafe.
- Now you can navigate to top or bottom in the preview list by holding Cmd or Ctrl while pressing the arrow key.
- Global search is now non-blocking and provides a progress indicator
- Now Shift-click on URLs opens these in external browser.
- Implemented preferences.

# 0.4.0

- Color theme unified (now less colors, more consistency)
- More generally, adaptions in design
- Included directories into preview list pane to mark where directories begin and end
- Now files and directories are automatically sorted, whenever a new gets added
- Renaming of files and directories is possible now.
- Moving of directories via drag'n'drop is now possible.
- Dark Theme configuration stays also after quit and restart.
- Minor bug fixes and improvements (especially failsafes)
- Context menu
- Auto closing of brackets and quotes

# 0.3.0

- The search dialog for the currently opened document now does not close on Enter but enables you to repeatedly press `Enter` instead of `Cmd/Ctrl-G` to `findNext`
- Added several shortcuts for comfortable editing: `Cmd/Ctrl-B` boldens a selected text (or inserts bold-markers at cursor position). Accordingly, `Cmd/Ctrl-I` emphasizes, `Cmd/Ctrl-K` converts the selection into a link and `Cmd/Ctrl-Shift-I` inserts an image.
- Added support for HTML, DOCX, ODT and PDF export using Pandoc and LaTeX

# 0.2.0

- Rewritten version with again several major code rewrites that have been done before this SVN began.

# 0.1.0

- Initial Version w/ several code rewrites that are not documented here.<|MERGE_RESOLUTION|>--- conflicted
+++ resolved
@@ -45,11 +45,8 @@
 - The font size of mathematics was decreased a bit to align it better with the size of normal text. Thanks to @tobiasdiez.
 - Support fenced code blocks surrounded by tildes (`~`) instead of backticks.
 - The About dialog of the application now also holds a tab with debug information about both the binary, the system, and the current environment.
-<<<<<<< HEAD
+- Tags with diacritics are now also removed on export (with the respective setting turned on), so that the removed tags match the tags which are highlighted in the editor.
 - Switched to using the [Clarity Design](https://clarity.design/icons) icon set where possible.
-=======
-- Tags with diacritics are now also removed on export (with the respective setting turned on), so that the removed tags match the tags which are highlighted in the editor.
->>>>>>> 8ad0903b
 
 ## Under the Hood
 
