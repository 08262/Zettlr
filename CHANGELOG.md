--- conflicted
+++ resolved
@@ -44,12 +44,8 @@
 - On macOS, Zettlr will not force-show the main window anymore when you click on its Dock icon, but rather restore the default behaviour on macOS.
 - You can now zoom both Quicklook editors and the main editor independently using the zoom shortcuts.
 - Unlocked the ability to select "Follow Operating System" in the auto dark mode settings. _Please note that this setting might have no effect on certain linuxoid Operating Systems._
-<<<<<<< HEAD
-- Modified the syntax highlighting multiplexer to mitigate performance issues on long lines
-=======
 - Improved tag/keyword detection in frontmatters. Comma-separated lists should now also work.
 - Fixed a bug making it impossible to open Markdown files from the menu.
->>>>>>> 4b7d4230
 
 ## Under the Hood
 
